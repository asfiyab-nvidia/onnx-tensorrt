/*
 * SPDX-License-Identifier: Apache-2.0
 */

// Include assert.h prior to the below WAR to ensure that assert()
// definition obeys the NDEBUG define
#include <assert.h>

// Workaround for NDEBUG causing functional
// differences in ONNX / protobuf code on aarch64 platforms which leads
// to corruption.
#if defined(__aarch64__) && defined(__linux__) && defined(NDEBUG)
#undef NDEBUG
#define REDEFINE_NDEBUG
#endif

#include <onnx/onnx_pb.h>

#if defined(REDEFINE_NDEBUG)
#define NDEBUG
#undef REDEFINE_NDEBUG
#endif

#include "ConditionalHelpers.hpp"
#include "LoopHelpers.hpp"
#include "ModelImporter.hpp"
#include "NvInfer.h"
#include "NvInferPlugin.h"
#include "NvInferRuntime.h"
#include "OnnxAttrs.hpp"
#include "RNNHelpers.hpp"
#include "ShapeTensor.hpp"
#include "builtin_op_importers.hpp"
#include "half.h"
#include "onnx2trt_utils.hpp"

#include <algorithm> // For std::min, std::max
#include <array>
#include <cmath>
#include <cstring> // For std::memcpy, std::memset
#include <iostream>
#include <iterator>
#include <numeric> // For std::iota
#include <tuple>
#include <unordered_set>

namespace onnx2trt
{

string_map<NodeImporter>& getBuiltinOpImporterMap()
{
    static string_map<NodeImporter> builtin_op_importers;
    return builtin_op_importers;
}

namespace
{

using nvinfer1::DataType;

#define IGNORE_UNUSED_GLOBAL(x)                                                                                        \
    static void _ignore_unused2_##x();                                                                                 \
    static void _ignore_unused1_##x()                                                                                  \
    {                                                                                                                  \
        (void) _ignore_unused2_##x;                                                                                    \
        (void) x;                                                                                                      \
    }                                                                                                                  \
    static void _ignore_unused2_##x()                                                                                  \
    {                                                                                                                  \
        (void) _ignore_unused1_##x;                                                                                    \
    }                                                                                                                  \
    struct SwallowSemicolon##x                                                                                         \
    {                                                                                                                  \
    }

#define DECLARE_BUILTIN_OP_IMPORTER(op)                                                                                \
    NodeImportResult import##op(                                                                                       \
        IImporterContext* ctx, ::ONNX_NAMESPACE::NodeProto const& node, std::vector<TensorOrWeights>& inputs)

#define DEFINE_BUILTIN_OP_IMPORTER(op)                                                                                 \
    NodeImportResult import##op(                                                                                       \
        IImporterContext* ctx, ::ONNX_NAMESPACE::NodeProto const& node, std::vector<TensorOrWeights>& inputs);         \
    static bool const op##_registered_builtin_op = registerBuiltinOpImporter(#op, import##op);                         \
    IGNORE_UNUSED_GLOBAL(op##_registered_builtin_op);                                                                  \
    NodeImportResult import##op(                                                                                       \
        IImporterContext* ctx, ::ONNX_NAMESPACE::NodeProto const& node, std::vector<TensorOrWeights>& inputs)

#define RETURN_FIRST_OUTPUT(layer)                                                                                     \
    do                                                                                                                 \
    {                                                                                                                  \
        nvinfer1::ILayer* layer_ptr = layer;                                                                           \
        ASSERT(layer_ptr && "Input layer is null.", ErrorCode::kUNSUPPORTED_NODE);                                                               \
        return {{layer_ptr->getOutput(0)}};                                                                            \
    } while (0)

#define RETURN_IDENTITY(input)                                                                                         \
    do                                                                                                                 \
    {                                                                                                                  \
        TensorOrWeights output = identity(ctx, input);                                                                 \
        ASSERT(output && "Failed to add an identity layer.", ErrorCode::kUNSUPPORTED_NODE);                                                                  \
        return {{output}};                                                                                             \
    } while (0)

#define RETURN_ALL_OUTPUTS(layer)                                                                                      \
    do                                                                                                                 \
    {                                                                                                                  \
        nvinfer1::ILayer* layer_ptr = layer;                                                                           \
        ASSERT(layer_ptr && "The input layer is null.", ErrorCode::kUNSUPPORTED_NODE);                                 \
        std::vector<TensorOrWeights> outputs;                                                                          \
        for (int i = 0; i < layer_ptr->getNbOutputs(); ++i)                                                            \
            outputs.push_back(layer_ptr->getOutput(i));                                                                \
        return {outputs};                                                                                              \
    } while (0)

void assertIsWeights(TensorOrWeights const& input, std::string const& specificMsg)
{
    if (!input.is_weights())
    {
        std::ostringstream msg;
        msg << specificMsg;
        msg << " Try applying constant folding on the model using Polygraphy: https://github.com/NVIDIA/TensorRT/tree/master/tools/Polygraphy/examples/cli/surgeon/02_folding_constants";
        throw std::runtime_error(msg.str());
    }
}

bool registerBuiltinOpImporter(std::string op, NodeImporter const& importer)
{
    bool inserted = getBuiltinOpImporterMap().insert({op, importer}).second;
    assert(inserted);
    return inserted;
}

DEFINE_BUILTIN_OP_IMPORTER(Abs)
{
    return unaryHelper(ctx, node, inputs.at(0), nvinfer1::UnaryOperation::kABS);
}

DEFINE_BUILTIN_OP_IMPORTER(Acos)
{
    return unaryHelper(ctx, node, inputs.at(0), nvinfer1::UnaryOperation::kACOS);
}

DEFINE_BUILTIN_OP_IMPORTER(Acosh)
{
    return unaryHelper(ctx, node, inputs.at(0), nvinfer1::UnaryOperation::kACOSH);
}

DEFINE_BUILTIN_OP_IMPORTER(And)
{
    return elementwiseHelper(ctx, node, inputs, nvinfer1::ElementWiseOperation::kAND);
}

DEFINE_BUILTIN_OP_IMPORTER(Asin)
{
    return unaryHelper(ctx, node, inputs.at(0), nvinfer1::UnaryOperation::kASIN);
}

DEFINE_BUILTIN_OP_IMPORTER(Asinh)
{
    return unaryHelper(ctx, node, inputs.at(0), nvinfer1::UnaryOperation::kASINH);
}

DEFINE_BUILTIN_OP_IMPORTER(Atan)
{
    return unaryHelper(ctx, node, inputs.at(0), nvinfer1::UnaryOperation::kATAN);
}

DEFINE_BUILTIN_OP_IMPORTER(Atanh)
{
    return unaryHelper(ctx, node, inputs.at(0), nvinfer1::UnaryOperation::kATANH);
}

DEFINE_BUILTIN_OP_IMPORTER(Add)
{
    return elementwiseHelper(ctx, node, inputs, nvinfer1::ElementWiseOperation::kSUM);
}

DEFINE_BUILTIN_OP_IMPORTER(ArgMax)
{
    return argMinMaxHelper(ctx, node, inputs, nvinfer1::TopKOperation::kMAX);
}

DEFINE_BUILTIN_OP_IMPORTER(ArgMin)
{
    return argMinMaxHelper(ctx, node, inputs, nvinfer1::TopKOperation::kMIN);
}

DEFINE_BUILTIN_OP_IMPORTER(AveragePool)
{
    return poolingHelper(ctx, node, inputs, nvinfer1::PoolingType::kAVERAGE);
}

NodeImportResult batchnormFallback(
    IImporterContext* ctx, ::ONNX_NAMESPACE::NodeProto const& node, std::vector<TensorOrWeights>& inputs)
{
    using eOp = nvinfer1::ElementWiseOperation;
    using uOp = nvinfer1::UnaryOperation;

    nvinfer1::ITensor& input = convertToTensor(inputs.at(0), ctx);
    int32_t const rank = input.getDimensions().nbDims;

    nvinfer1::ITensor* scale = &convertToTensor(inputs.at(1), ctx);
    nvinfer1::ITensor* bias = &convertToTensor(inputs.at(2), ctx);
    nvinfer1::ITensor* mean = &convertToTensor(inputs.at(3), ctx);
    nvinfer1::ITensor* variance = &convertToTensor(inputs.at(4), ctx);

    // Reshape batchnorm weights from [C] to [N, C, ...]
    bool const needsExpandDims = rank > 1;
    if (needsExpandDims)
    {
        std::vector<int32_t> axes(rank - 1);
        axes[0] = 0;
        std::iota(axes.begin() + 1, axes.end(), 2);

        scale = unsqueezeTensor(ctx, node, *scale, axes);
        bias = unsqueezeTensor(ctx, node, *bias, axes);
        mean = unsqueezeTensor(ctx, node, *mean, axes);
        variance = unsqueezeTensor(ctx, node, *variance, axes);
    }

    OnnxAttrs attrs(node, ctx);
    float eps = attrs.get<float>("epsilon", 1e-5f);

    nvinfer1::Dims scalarShape{rank};
    std::fill(scalarShape.d, scalarShape.d + scalarShape.nbDims, 1);
    nvinfer1::ITensor* epsilon
        = addConstantScalar(ctx, eps, ::ONNX_NAMESPACE::TensorProto::FLOAT, scalarShape)->getOutput(0);

    // batchnorm = scale * (input - mean) / sqrt(variance + epsilon) + bias
    // The WAR is split the single c++ code line into 3 to avoid the sequence swap by compiler.
    nvinfer1::ITensor* divisor
        = ctx->network()
              ->addUnary(*ctx->network()->addElementWise(*variance, *epsilon, eOp::kSUM)->getOutput(0), uOp::kSQRT)
              ->getOutput(0);
    nvinfer1::ITensor* dividend = ctx->network()->addElementWise(input, *mean, eOp::kSUB)->getOutput(0);
    nvinfer1::IElementWiseLayer* layer = ctx->network()->addElementWise(
        *ctx->network()
             ->addElementWise(
                 *scale, *ctx->network()->addElementWise(*dividend, *divisor, eOp::kDIV)->getOutput(0), eOp::kPROD)
             ->getOutput(0),
        *bias, eOp::kSUM);

    ctx->registerLayer(layer, getNodeName(node));

    RETURN_FIRST_OUTPUT(layer);
}

DEFINE_BUILTIN_OP_IMPORTER(BatchNormalization)
{
    ASSERT(
        (inputs.at(1).shape().nbDims == 1) && "The shape of the scale input must be (C, )", ErrorCode::kINVALID_NODE);
    ASSERT((inputs.at(2).shape().nbDims == 1) && "The shape of the bias input must be (C, )", ErrorCode::kINVALID_NODE);
    ASSERT((inputs.at(3).shape().nbDims == 1) && "The shape of the mean input must be (C, )", ErrorCode::kINVALID_NODE);
    ASSERT((inputs.at(4).shape().nbDims == 1) && "The shape of the var input must be (C, )", ErrorCode::kINVALID_NODE);

    bool const allInputsWeights = inputs.at(1).is_weights() && inputs.at(2).is_weights() && inputs.at(3).is_weights()
        && inputs.at(4).is_weights();

    if (!allInputsWeights)
    {
        return batchnormFallback(ctx, node, inputs);
    }

    auto const scale = inputs.at(1).weights();
    auto const bias = inputs.at(2).weights();
    auto const mean = inputs.at(3).weights();
    auto const variance = inputs.at(4).weights();

    // get the values of constant inputs and cast them to float32
    auto const getValuesFP32 = [&](ShapedWeights const& w) -> float const* {
        return (w.type == ::ONNX_NAMESPACE::TensorProto::FLOAT) ? static_cast<float*>(w.values)
                                                                : convertFP16Data(w.values, w.shape, ctx);
    };

    float const* scaleValues = getValuesFP32(scale);
    float const* biasValues = getValuesFP32(bias);
    float const* meanValues = getValuesFP32(mean);
    float const* varianceValues = getValuesFP32(variance);

    nvinfer1::ITensor* tensorPtr = &convertToTensor(inputs.at(0), ctx);

    OnnxAttrs attrs(node, ctx);
    float eps = attrs.get<float>("epsilon", 1e-5f);

    // Fold the weights together into a single bias and scale
    int32_t const nbChannels = scale.shape.d[0];
    auto combinedScale = ctx->createTempWeights(::ONNX_NAMESPACE::TensorProto::FLOAT, scale.shape);
    auto combinedBias = ctx->createTempWeights(::ONNX_NAMESPACE::TensorProto::FLOAT, bias.shape);
    for (int32_t i = 0; i < nbChannels; ++i)
    {
        combinedScale.at<float>(i) = scaleValues[i] / sqrtf(varianceValues[i] + eps);
        combinedBias.at<float>(i) = biasValues[i] - meanValues[i] * combinedScale.at<float>(i);
    }

    return scaleHelper(ctx, node, *tensorPtr, nvinfer1::ScaleMode::kCHANNEL, combinedBias, combinedScale,
        ShapedWeights::empty(::ONNX_NAMESPACE::TensorProto::FLOAT), combinedBias.getName(), combinedScale.getName());
}

DEFINE_BUILTIN_OP_IMPORTER(Cast)
{
    // Get input node.
    nvinfer1::ITensor& tensor = convertToTensor(inputs.at(0), ctx);
    OnnxAttrs attrs(node, ctx);
    // Get data type to cast to.
    DataType dtype = tensor.getType();
    auto onnxType = attrs.get<int32_t>("to");
    DataType newType{DataType::kFLOAT};
    ASSERT(
        convertDtype(onnxType, &newType) && "Unsupported data type for the Cast operator!", ErrorCode::kINVALID_NODE);
    LOG_VERBOSE("Casting to type: " << newType);
    // UINT8 type casting is only supported from FP types.
    if (dtype == DataType::kUINT8)
    {
        ASSERT(newType == DataType::kFLOAT || newType == DataType::kHALF, ErrorCode::kUNSUPPORTED_NODE);
    }
    if (newType == DataType::kUINT8)
    {
        ASSERT(dtype == DataType::kFLOAT || dtype == DataType::kHALF, ErrorCode::kUNSUPPORTED_NODE);
    }

    // Add the layer.
    nvinfer1::IIdentityLayer* layer = ctx->network()->addIdentity(tensor);
    layer->setOutputType(0, newType);
    ctx->registerLayer(layer, getNodeName(node));
    RETURN_FIRST_OUTPUT(layer);
}

DEFINE_BUILTIN_OP_IMPORTER(Ceil)
{
    return unaryHelper(ctx, node, inputs.at(0), nvinfer1::UnaryOperation::kCEIL);
}

DEFINE_BUILTIN_OP_IMPORTER(Celu)
{

    using eOp = nvinfer1::ElementWiseOperation;
    using uOp = nvinfer1::UnaryOperation;
    using eOpInstuctor = std::tuple<int, int, const nvinfer1::ElementWiseOperation>;

    ASSERT( (!inputs.empty()) && "Inputs vector is empty.", ErrorCode::kINVALID_NODE);
    OnnxAttrs attrs(node, ctx);
    TensorOrWeights input = inputs.at(0);
    float alpha = attrs.get<float>("alpha", 1.0);

    TensorOrWeights weightsOfZero = ctx->createTempWeights(::ONNX_NAMESPACE::TensorProto::FLOAT, {0,{}});
    ShapedWeights weightsOfOnes = ctx->createTempWeights(::ONNX_NAMESPACE::TensorProto::FLOAT, {0,{}});
    std::vector<float> ones{1};
    std::memcpy(weightsOfOnes.values, ones.data(), weightsOfOnes.count() * sizeof(float));
    ShapedWeights weightsOfAlpha = ctx->createTempWeights(::ONNX_NAMESPACE::TensorProto::FLOAT, {0,{}});
    std::vector<float> alphas{alpha};
    std::memcpy(weightsOfAlpha.values, alphas.data(), weightsOfAlpha.count() * sizeof(float));

    // Variable name -> index in inputTensors
    // x -> 0
    // 0 -> 1
    // 1 -> 2
    // alpha -> 3
    std::vector<TensorOrWeights> newInputs{input, weightsOfZero, weightsOfOnes, weightsOfAlpha};

    std::vector<nvinfer1::ITensor*> inputTensors;
    int32_t maxNbDims = -1;
    for (auto i : newInputs)
    {
        maxNbDims = std::max(maxNbDims, i.shape().nbDims);
    }

    for (auto i : newInputs)
    {
        auto* tensor_ptr = &convertToTensor(i, ctx);

        // Broadcast all input tensors to size of maxNbDims
        broadcastTensor(ctx, tensor_ptr, maxNbDims);
        ASSERT(tensor_ptr->getDimensions().nbDims == maxNbDims && "Failed to broadcast tensors elementwise!",
            ErrorCode::kUNSUPPORTED_NODE);
        inputTensors.push_back(tensor_ptr);
    }

    // Calculate (x/alpha)
    std::vector<TensorOrWeights> tempInputs{newInputs[0], newInputs[3]};
    ASSERT(elementwiseCheck(tempInputs, eOp::kDIV) && "Elementwise layer does not support the given inputs and operator.", ErrorCode::kUNSUPPORTED_NODE);
    nvinfer1::ITensor* combined = inputTensors.at(0);
    auto* divLayer = ctx->network()->addElementWise(*combined, *inputTensors.at(3), eOp::kDIV);
    ctx->registerLayer(divLayer, getNodeName(node));
    ASSERT(divLayer && "Failed to register layer.", ErrorCode::kUNSUPPORTED_NODE);
    combined = divLayer->getOutput(0);

    // Calculate exp(x/alpha) -> 4
    nvinfer1::IUnaryLayer* uLayer = ctx->network()->addUnary(*combined, uOp::kEXP);
    ctx->registerLayer(uLayer, getNodeName(node));
    combined = uLayer->getOutput(0);
    inputTensors.push_back(combined);

    std::vector<eOpInstuctor> operations{
        // max(0,x) -> 5
        eOpInstuctor(0, 1, eOp::kMAX),
        // (exp(x/alpha)-1)) -> 6
        eOpInstuctor(4, 2, eOp::kSUB),
        // alpha*(exp(x/alpha)-1) -> 7
        eOpInstuctor(3, 6, eOp::kPROD),
        // min(0,alpha*(exp(x/alpha)-1)) -> 8
        eOpInstuctor(1, 7, eOp::kMIN),
        // max(0,x) + min(0,alpha*(exp(x/alpha)-1)) -> 9
        eOpInstuctor(5, 8, eOp::kSUM),
    };

    for (auto it : operations)
    {
        nvinfer1::ITensor* firstTensor = inputTensors.at(std::get<0>(it));
        nvinfer1::ITensor* secondTensor = inputTensors.at(std::get<1>(it));
        eOp const op = std::get<2>(it);
        tempInputs = {firstTensor, secondTensor};
        ASSERT(
            (elementwiseCheck(tempInputs, op)) && "Elementwise layer does not support the given inputs and operator.",
            ErrorCode::kUNSUPPORTED_NODE);
        ASSERT((firstTensor->getDimensions().nbDims == secondTensor->getDimensions().nbDims)
                && "The number of dimensions should remain the same adding inputs.",
            ErrorCode::kUNSUPPORTED_NODE);
        auto* layer = ctx->network()->addElementWise(*firstTensor, *secondTensor, op);
        ctx->registerLayer(layer, getNodeName(node));
        ASSERT(layer && "Failed to register layer.", ErrorCode::kUNSUPPORTED_NODE);
        inputTensors.push_back(layer->getOutput(0));
    }
    return {{inputTensors.back()}};
}

// Helper function to perform clip through elementwise operations
template <typename ScalarType>
NodeImportResult elementwiseClipHelper(IImporterContext* ctx, ::ONNX_NAMESPACE::NodeProto const& node,
    std::vector<TensorOrWeights>& inputs, size_t numInputs, int32_t onnxType)
{
    OnnxAttrs attrs(node, ctx);
    auto* input = &convertToTensor(inputs.at(0), ctx);
    nvinfer1::ITensor* alphaT{nullptr};
    nvinfer1::ITensor* betaT{nullptr};
    ScalarType alpha = std::numeric_limits<ScalarType>::lowest();
    ScalarType beta = std::numeric_limits<ScalarType>::max();
    if (ctx->getOpsetVersion() >= 11)
    {
        if (numInputs == 1)
        {
            alphaT = addConstantScalar(ctx, alpha, onnxType)->getOutput(0);
            betaT = addConstantScalar(ctx, beta, onnxType)->getOutput(0);
        }
        else if (numInputs == 2)
        {
            alphaT = &convertToTensor(inputs.at(1), ctx);
            betaT = addConstantScalar(ctx, beta, onnxType)->getOutput(0);
        }
        else if (numInputs == 3)
        {
            // "min" can be optional if "max" is specified. Check for this case here
            if (!inputs.at(1).isNullTensor())
            {
                alphaT = &convertToTensor(inputs.at(1), ctx);
            }
            else
            {
                alphaT = addConstantScalar(ctx, alpha, onnxType)->getOutput(0);
            }
            if (!inputs.at(2).isNullTensor())
            {
                betaT = &convertToTensor(inputs.at(2), ctx);
            }
            else
            {
                betaT = addConstantScalar(ctx, beta, onnxType)->getOutput(0);
            }
        }
    }
    else
    {
        alpha = static_cast<ScalarType>(attrs.get("min", alpha));
        alphaT = addConstantScalar(ctx, alpha, onnxType)->getOutput(0);
        beta = static_cast<ScalarType>(attrs.get("max", beta));
        betaT = addConstantScalar(ctx, beta, onnxType)->getOutput(0);
    }

    // Now that we have alphaT and betaT, do the elementwise calculation
    using eOp = nvinfer1::ElementWiseOperation;
    CHECK(broadcastTensors(ctx, input, alphaT));
    CHECK(broadcastTensors(ctx, input, betaT));
    auto lowerClip = ctx->network()->addElementWise(*input, *alphaT, eOp::kMAX)->getOutput(0);
    auto upperClip = ctx->network()->addElementWise(*lowerClip, *betaT, eOp::kMIN)->getOutput(0);
    return {{upperClip}};
}

DEFINE_BUILTIN_OP_IMPORTER(Clip)
{
    CHECK(notInvalidType(inputs.at(0), {"UINT8"}));
    // For INT32 and multi-input clips, use elementwise operators instead.
    size_t numInputs = inputs.size();
    bool elementwiseClip = inputs.at(0).isInt32();
    for (size_t i = 1; i < numInputs; i++)
    {
        elementwiseClip |= inputs.at(i).is_tensor();
    }
    if (elementwiseClip)
    {
        auto type = convertToTensor(inputs.at(0), ctx).getType();
        ASSERT((type == DataType::kFLOAT || type == DataType::kHALF || type == DataType::kINT32)
                && "This version of TensorRT only supports FLOAT or INT32 inputs for Clip!",
            ErrorCode::kUNSUPPORTED_NODE);
        if (type == DataType::kFLOAT || type == DataType::kHALF)
        {
            return elementwiseClipHelper<float>(ctx, node, inputs, numInputs, ::ONNX_NAMESPACE::TensorProto::FLOAT);
        }
        else
        {
            return elementwiseClipHelper<int32_t>(ctx, node, inputs, numInputs, ::ONNX_NAMESPACE::TensorProto::INT32);
        }
    }

    // Activation path only supports float/half initializers
    OnnxAttrs attrs(node, ctx);
    // beta is the upper bound
    float alpha = std::numeric_limits<float>::lowest();
    float beta = std::numeric_limits<float>::max();
    bool fp16 = inputs.at(0).isFp16();

    if (ctx->getOpsetVersion() >= 11)
    {
        // Handle "min" node input.
        if (numInputs == 2)
        {
            ASSERT(inputs.at(1).is_weights() && "Clip min value must be an initializer!", ErrorCode::kUNSUPPORTED_NODE);
            auto min = inputs.at(1).weights();
            alpha = getSingleValueAsFloat(min.values, /*isFp16*/ fp16);
        }
        // Handle both "min" and "max" node inputs
        else if (numInputs == 3)
        {
            // "min" can be optional if "max" is specified. Check for this case here
            if (!inputs.at(1).isNullTensor())
            {
                ASSERT(inputs.at(1).is_weights() && "Clip min value must be an initializer!",
                    ErrorCode::kUNSUPPORTED_NODE);
                auto min = inputs.at(1).weights();
                alpha = getSingleValueAsFloat(min.values, /*isFp16*/ fp16);
            }

            if (!inputs.at(2).isNullTensor())
            {
                ASSERT(inputs.at(2).is_weights() && "Clip max value must be an initializer!",
                    ErrorCode::kUNSUPPORTED_NODE);
                auto max = inputs.at(2).weights();
                beta = getSingleValueAsFloat(max.values, /*isFp16*/ fp16);
            }
        }
    }
    else
    {
        alpha = attrs.get("min", std::numeric_limits<float>::lowest());
        beta = attrs.get("max", std::numeric_limits<float>::max());
    }

    nvinfer1::ITensor* clipOut
        = &activationHelper(ctx, node, inputs, nvinfer1::ActivationType::kCLIP, &alpha, &beta).value().at(0).tensor();

    return {{clipOut}};
}

DEFINE_BUILTIN_OP_IMPORTER(Concat)
{
    CHECK(notInvalidType(inputs.at(0), {"UINT8"}));
    std::vector<nvinfer1::ITensor*> tensors;
    for (auto& input : inputs)
    {
        auto* tensorPtr = &convertToTensor(input, ctx);
        tensors.push_back(tensorPtr);
    }
    OnnxAttrs attrs(node, ctx);
    int32_t axis = attrs.get<int32_t>("axis");
    int32_t nbDims = inputs.at(0).shape().nbDims;
    CHECK(convertAxis(axis, nbDims));
    auto* layer = ctx->network()->addConcatenation(tensors.data(), tensors.size());
    ctx->registerLayer(layer, getNodeName(node));
    ASSERT(layer && "Failed to register layer.", ErrorCode::kUNSUPPORTED_NODE);
    layer->setAxis(axis);
    RETURN_FIRST_OUTPUT(layer);
}

DEFINE_BUILTIN_OP_IMPORTER(Constant)
{
    OnnxAttrs attrs(node, ctx);
    // Having the trt_outputs_range_min attributes means it's from
    // serialized iNetworkDefinition.
    if (!attrs.get<std::vector<float>>("trt_outputs_range_min", {}).empty())
    {
        // just create a constant layer here for 1-1 mapping during network deserialization
        auto weights = attrs.get<ShapedWeights>("value");
        auto* layer = ctx->network()->addConstant(weights.shape, weights);
        ctx->network()->setWeightsName(weights, weights.getName());
        RETURN_FIRST_OUTPUT(layer);
    }

    ASSERT((!attrs.count("sparse_value")) && (!attrs.count("value_string")) && (!attrs.count("value_strings"))
        && "This version of TensorRT does not support the sparse_value, value_string and value_strings attributes.", ErrorCode::kUNSUPPORTED_NODE);

    if (ctx->getOpsetVersion() >=12)
    {
        if (attrs.count("value_float"))
        {
            ShapedWeights convertedWeights = ctx->createTempWeights(::ONNX_NAMESPACE::TensorProto::FLOAT, {0,{}});
            float value = attrs.get<float>("value_float");
            std::memcpy(convertedWeights.values, &value, convertedWeights.count() * sizeof(float));
            return {{convertedWeights}};
        }

        if (attrs.count("value_floats"))
        {
            std::vector<float> values = attrs.get<std::vector<float>>("value_floats");
            int32_t valueSize = values.size();
            ShapedWeights convertedWeights
                = ctx->createTempWeights(::ONNX_NAMESPACE::TensorProto::FLOAT, {1, {valueSize}});
            std::memcpy(convertedWeights.values, values.data(), convertedWeights.count() * sizeof(float));
            return {{convertedWeights}};
        }

        if (attrs.count("value_int"))
        {
            ShapedWeights convertedWeights = ctx->createTempWeights(::ONNX_NAMESPACE::TensorProto::INT32, {0,{}});
            float value = attrs.get<float>("value_int");
            std::memcpy(convertedWeights.values, &value, convertedWeights.count() * sizeof(int));
            return {{convertedWeights}};
        }

        if (attrs.count("value_ints"))
        {
            std::vector<float> values = attrs.get<std::vector<float>>("value_ints");
            int32_t valueSize = values.size();
            ShapedWeights convertedWeights
                = ctx->createTempWeights(::ONNX_NAMESPACE::TensorProto::INT32, {1, {valueSize}});
            std::memcpy(convertedWeights.values, values.data(), convertedWeights.count() * sizeof(float));
            return {{convertedWeights}};
        }
    }

    return {{attrs.get<ShapedWeights>("value")}};
}

DEFINE_BUILTIN_OP_IMPORTER(ConstantOfShape)
{
    OnnxAttrs attrs(node, ctx);
    nvinfer1::ITensor* shape = &convertToTensor(inputs.at(0), ctx);

    ShapedWeights zeroWeights
        = ctx->createTempWeights(::ONNX_NAMESPACE::TensorProto_DataType_FLOAT, nvinfer1::Dims{1, 1});
    static_cast<float*>(zeroWeights.values)[0] = 0.f;
    auto valueWeights = TensorOrWeights{attrs.get("value", zeroWeights)};
    CHECK(notInvalidType(valueWeights, {"UINT8"}));
    nvinfer1::ITensor* value = &convertToTensor(valueWeights, ctx);
    return {{constantOfShape(ctx, node, value, shape)}};
}

DEFINE_BUILTIN_OP_IMPORTER(Conv)
{
    if (inputs.at(1).is_tensor() || (inputs.size() > 2 && inputs.at(2).is_tensor()))
    {
        // Handle dynamic weights convolution
        return convMultiInput(ctx, node, inputs);
    }

    nvinfer1::ITensor* tensorPtr = &convertToTensor(inputs.at(0), ctx);

    auto kernelWeights = inputs.at(1).weights();

    nvinfer1::Dims dims = tensorPtr->getDimensions();
    LOG_VERBOSE("Convolution input dimensions: " << dims);
    ASSERT(dims.nbDims >= 0 && "TensorRT could not compute output dimensions of Conv", ErrorCode::kUNSUPPORTED_NODE);

    bool const needToExpandDims = (dims.nbDims == 3);
    if (needToExpandDims)
    {
        // Expand spatial dims from 1D to 2D
        std::vector<int> axes{3};
        tensorPtr = unsqueezeTensor(ctx, node, *tensorPtr, axes);
        ASSERT(tensorPtr && "Failed to unsqueeze tensor.", ErrorCode::kUNSUPPORTED_NODE);
        dims = tensorPtr->getDimensions();
    }
    if (kernelWeights.shape.nbDims == 3)
    {
        kernelWeights.shape.nbDims = 4;
        kernelWeights.shape.d[3] = 1;
    }

    int32_t const nbSpatialDims = dims.nbDims - 2;
    // Check that the number of spatial dimensions and the kernel shape matches up.
    ASSERT((nbSpatialDims == kernelWeights.shape.nbDims - 2)
            && "The number of spatial dimensions and the kernel shape doesn't match up for the Conv operator.",
        ErrorCode::kUNSUPPORTED_NODE);

    nvinfer1::Weights bias_weights;
    if (inputs.size() == 3)
    {
        assertIsWeights(inputs.at(2), "The bias tensor is required to be an initializer for the Conv operator.");
        auto shapedBiasWeights = inputs.at(2).weights();
        // Unsqueeze scalar weights to 1D
        if (shapedBiasWeights.shape.nbDims == 0)
        {
            shapedBiasWeights.shape = {1, {1}};
        }
        ASSERT( (shapedBiasWeights.shape.nbDims == 1) && "The bias tensor is required to be 1D.", ErrorCode::kINVALID_NODE);
        ASSERT( (shapedBiasWeights.shape.d[0] == kernelWeights.shape.d[0]) && "The shape of the bias tensor misaligns with the weight tensor.", ErrorCode::kINVALID_NODE);
        bias_weights = shapedBiasWeights;
    }
    else
    {
        bias_weights = ShapedWeights::empty(kernelWeights.type);
    }
    nvinfer1::Dims kernelSize;
    kernelSize.nbDims = nbSpatialDims;
    for (int32_t i = 1; i <= nbSpatialDims; ++i)
    {
        kernelSize.d[nbSpatialDims - i] = kernelWeights.shape.d[kernelWeights.shape.nbDims - i];
    }
    nvinfer1::Dims strides = makeDims(nbSpatialDims, 1);
    nvinfer1::Dims begPadding = makeDims(nbSpatialDims, 0);
    nvinfer1::Dims endPadding = makeDims(nbSpatialDims, 0);
    nvinfer1::Dims dilations = makeDims(nbSpatialDims, 1);
    nvinfer1::PaddingMode paddingMode;
    bool exclude_padding;
    getKernelParams(
        ctx, node, &kernelSize, &strides, &begPadding, &endPadding, paddingMode, exclude_padding, &dilations);

    for (int32_t i = 1; i <= nbSpatialDims; ++i)
    {
        ASSERT((kernelSize.d[nbSpatialDims - i] == kernelWeights.shape.d[kernelWeights.shape.nbDims - i])
                && "The size of spatial dimension and the size of kernel shape are not equal for the Conv operator.",
            ErrorCode::kUNSUPPORTED_NODE);
    }

    int32_t nchan = dims.d[1];
    int32_t noutput = kernelWeights.shape.d[0];
    nvinfer1::IConvolutionLayer* layer
        = ctx->network()->addConvolutionNd(*tensorPtr, noutput, kernelSize, kernelWeights, bias_weights);

    ASSERT(layer && "Failed to add a convolution layer.", ErrorCode::kUNSUPPORTED_NODE);
    layer->setStrideNd(strides);
    layer->setPaddingMode(paddingMode);
    layer->setPrePadding(begPadding);
    layer->setPostPadding(endPadding);
    layer->setDilationNd(dilations);
    OnnxAttrs attrs(node, ctx);
    int32_t ngroup = attrs.get("group", 1);
    ASSERT((nchan == -1 || kernelWeights.shape.d[1] * ngroup == nchan)
            && "Kernel weight dimension failed to broadcast to input.",
        ErrorCode::kINVALID_NODE);
    layer->setNbGroups(ngroup);
    // Register layer name as well as kernel weights and bias weights (if any)
    ctx->registerLayer(layer, getNodeName(node));
    ctx->network()->setWeightsName(kernelWeights, inputs.at(1).weights().getName());
    if (inputs.size() == 3)
    {
        ctx->network()->setWeightsName(bias_weights, inputs.at(2).weights().getName());
    }
    tensorPtr = layer->getOutput(0);
    dims = tensorPtr->getDimensions();

    if (needToExpandDims)
    {
        // Un-expand spatial dims back to 1D
        std::vector<int> axes{3};
        tensorPtr = squeezeTensor(ctx, node, *tensorPtr, axes);
        ASSERT(tensorPtr && "Failed to unsqueeze tensor.", ErrorCode::kUNSUPPORTED_NODE);
    }

    LOG_VERBOSE("Using kernel: " << kernelSize << ", strides: " << strides << ", prepadding: " << begPadding
        << ", postpadding: " << endPadding << ", dilations: " << dilations << ", numOutputs: " << noutput);
    LOG_VERBOSE("Convolution output dimensions: " << dims);
    return {{tensorPtr}};
}

// TRT only supports 2D or 3D deconvolutions (Layout: [N,C,D1,D2,(D3)])
// Inputs should be of dimension 4 or 5.
// When input.nbDims = 3, we expand it to 4D
DEFINE_BUILTIN_OP_IMPORTER(ConvTranspose)
{
    // Expand spatial dims from 1D to 2D, return true if reshaped activation
    auto const NCWtoNCHW = [&ctx, &node](nvinfer1::ITensor*& tensor, nvinfer1::Dims& tensorShape) {
        if (tensor && tensor->getDimensions().nbDims == 3)
        {
            std::vector<int32_t> const axes{3};
            tensor = unsqueezeTensor(ctx, node, *tensor, axes);
            tensorShape = tensor->getDimensions();
            return true;
        }
        // for initializer, just change the shape by appending 1
        if (tensorShape.nbDims == 3)
        {
            tensorShape.nbDims = 4;
            tensorShape.d[3] = 1;
        }
        return false;
    };

    ASSERT(inputs.size() >= 2 && "deconvolution require at least 2 inputs.", ErrorCode::kUNSUPPORTED_NODE);

    nvinfer1::ITensor* tensorPtr = &convertToTensor(inputs.at(0), ctx);
    nvinfer1::ITensor* kernelTensorPtr = inputs.at(1).is_tensor() ? &convertToTensor(inputs.at(1), ctx) : nullptr;
    nvinfer1::ITensor* biasTensorPtr
        = inputs.size() > 2 && inputs.at(2).is_tensor() ? &convertToTensor(inputs.at(2), ctx) : nullptr;

    nvinfer1::Dims dims = tensorPtr->getDimensions();
    // Deconvolution input must be at least 3D and at most 5D.
    ASSERT(dims.nbDims >= 3 && dims.nbDims <= 5 && "TensorRT only supports 1D, 2D or 3D deconvolutions!",
        ErrorCode::kUNSUPPORTED_NODE);

    // Kernel weights have layout [C, M/group, k1, k2, (k3)]
    auto kernelShape = inputs.at(1).shape();

    bool needReshapeBack = NCWtoNCHW(tensorPtr, dims);
    NCWtoNCHW(kernelTensorPtr, kernelShape);

    int32_t const nbSpatialDims = dims.nbDims - 2;
    // Check that the number of spatial dimensions and the kernel shape matches up.
    ASSERT((nbSpatialDims == kernelShape.nbDims - 2)
            && "The number of spatial dimensions and the kernel shape doesn't match up",
        ErrorCode::kUNSUPPORTED_NODE);

    // Get all attributes
    OnnxAttrs attrs(node, ctx);
    nvinfer1::Dims outputShape;
    nvinfer1::Dims outputPadding = makeDims(nbSpatialDims, 0);
    nvinfer1::Dims kernelSize;
    nvinfer1::Dims strides = makeDims(nbSpatialDims, 1);
    nvinfer1::Dims begPadding = makeDims(nbSpatialDims, 0);
    nvinfer1::Dims endPadding = makeDims(nbSpatialDims, 0);
    nvinfer1::Dims dilations = makeDims(nbSpatialDims, 1);
    nvinfer1::PaddingMode paddingMode;
    bool exclude_padding = false;

    int32_t ngroup = attrs.get("group", 1);
    int32_t noutput = kernelShape.d[1] * ngroup; // Note: Weights order is CKRS

    // Get static bias weights
    nvinfer1::Weights staticBiasWeights;
    if (inputs.size() > 2 && biasTensorPtr == nullptr)
    {
        auto shapedBiasWeights = inputs.at(2).weights();
        // ONNX requires shapedBiasWeights to be 1D
        ASSERT(
            shapedBiasWeights.shape.nbDims == 1 && "The bias tensor is required to be 1D.", ErrorCode::kINVALID_NODE);
        ASSERT((shapedBiasWeights.shape.d[0] == noutput)
                && "The shape of the bias tensor does not align with the shape of the output.",
            ErrorCode::kINVALID_NODE);
        staticBiasWeights = shapedBiasWeights;
    }
    else
    {
        staticBiasWeights = ShapedWeights::empty(::ONNX_NAMESPACE::TensorProto::FLOAT);
    }

    // Kernel shape either comes from the attributes or extracted from the kernel weights shape
    kernelSize.nbDims = nbSpatialDims;
    for (int32_t i = 1; i <= nbSpatialDims; ++i)
    {
        kernelSize.d[nbSpatialDims - i] = kernelShape.d[kernelShape.nbDims - i];
    }

    getKernelParams(ctx, node, &kernelSize, &strides, &begPadding, &endPadding, paddingMode, exclude_padding,
        &dilations, &outputPadding);

    for (int32_t i = 1; i <= nbSpatialDims; ++i)
    {
        ASSERT((kernelSize.d[nbSpatialDims - i] == kernelShape.d[kernelShape.nbDims - i])
                && "Attribute kernel_shape misaligns with the dimensions of the weight tensor.",
            ErrorCode::kUNSUPPORTED_NODE);
    }

    // Set padding. ONNX ConvTranspose supports many different padding modes. Order of priority for padding:
    // 1. Output shape is specified - calculate expected pre and post padding.
    // 2. AUTO_PAD != NOTSET: ignore all other padding values and set padding mode with layer->setPaddingMode.
    //    Pad the resulting output vector with values from output_padding
    // 3. Use specified "pads" values from the node. Pad the resulting output vector with values from output_padding

    auto autoPadMode = attrs.get("auto_pad", std::string("NOTSET"));
    if (attrs.count("output_shape") && autoPadMode == std::string("NOTSET"))
    {
        outputShape = attrs.get<nvinfer1::Dims>("output_shape");

        // This function takes references to begPadding, endPadding and outputPadding and will update them with correct values
        generatePadding(dims, outputShape, kernelSize, strides, dilations, nbSpatialDims, begPadding, endPadding,
            outputPadding, paddingMode);

        // NOTE: it is possible for generatePadding to produce negative values for pre and post padding, which usually
        // happens when output_shape is provided but output_padding is not. Any negative values generated for
        // post-padding can be translated into outputPadding to pad the output tensor post deconvolution. Any negative
        // values for pre-padding are unsupported.

        for (int32_t i = 0; i < nbSpatialDims; i++)
        {
            ASSERT(
                begPadding.d[i] >= 0 && "TensorRT does not support negative pre-padding in the ConvTranspose operator!",
                ErrorCode::kUNSUPPORTED_NODE);
            // Update outputPadding with any negative values in endPadding, and set the corresponding value to 0.
            if (endPadding.d[i] < 0)
            {
                outputPadding.d[i] = endPadding.d[i] * -1;
                endPadding.d[i] = 0;
            }
        }
    }

    // When there is output_padding, if postPadding is larger than outputPadding, just adjust postPadding
    // Or reduce outputPadding as minimum as possible.
    bool hasOutputPadding = false;
    if (outputPadding != makeDims(nbSpatialDims, 0) && autoPadMode == std::string("NOTSET"))
    {
        for (int32_t i = 0; i < nbSpatialDims; ++i)
        {
            if (endPadding.d[i] - outputPadding.d[i] >= 0)
            {
                endPadding.d[i] -= outputPadding.d[i];
                outputPadding.d[i] = 0;
            }
            else
            {
                // Reduce outputPadding as possible.
                outputPadding.d[i] -= endPadding.d[i];
                endPadding.d[i] = 0;
                hasOutputPadding = true;
            }
        }
    }

    auto const emptyBiasWeights = ShapedWeights::empty(::ONNX_NAMESPACE::TensorProto::FLOAT);
    auto const kernelWeights
        = kernelTensorPtr ? nvinfer1::Weights{DataType::kFLOAT, nullptr, 0} : inputs.at(1).weights();
    const auto biasWeights
        = biasTensorPtr ? nvinfer1::Weights{DataType::kFLOAT, nullptr, 0} : staticBiasWeights;
    // Create a deconvolution layer and set known attributes - strides,ngroups, and dilations
    // If there is still output padding, remove the bias weights. Bias will be added below.
    auto* layer = ctx->network()->addDeconvolutionNd(
        *tensorPtr, noutput, kernelSize, kernelWeights, hasOutputPadding ? emptyBiasWeights : biasWeights);
    layer->setStrideNd(strides);
    layer->setNbGroups(ngroup);
    layer->setDilationNd(dilations);
    if (kernelTensorPtr)
    {
        layer->setInput(1, *kernelTensorPtr);
    }
    else
    {
        ctx->network()->setWeightsName(kernelWeights, inputs.at(1).weights().getName());
    }
    if (biasTensorPtr)
    {
        layer->setInput(2, *biasTensorPtr);
    }

    layer->setPaddingMode(paddingMode);
    layer->setPrePadding(begPadding);
    layer->setPostPadding(endPadding);

    LOG_VERBOSE("Running deconvolution with: "
        << "\n"
        << "Padding mode: " << autoPadMode << "\n"
        << "Pre-padding: " << begPadding << "\n"
        << "Post-padding: " << endPadding);

    // Register layer, along with refittable kernel weights and bias weights (if any)
    ctx->registerLayer(layer, getNodeName(node));
    tensorPtr = layer->getOutput(0);
    dims = tensorPtr->getDimensions();

    // There is still output padding. Add a padding layer to handle it.
    if (hasOutputPadding)
    {
        LOG_VERBOSE("Padding output deconvolution tensor with: " << outputPadding);

        // Add padding layer
        nvinfer1::ITensor* start{};
        nvinfer1::ITensor* totalPadding{};
        std::vector<int32_t> combinePadding{};
        for (int32_t i = 0; i < outputPadding.nbDims; ++i)
        {
            combinePadding.insert(combinePadding.begin(), 0);
            combinePadding.push_back(outputPadding.d[i]);
        }
        ASSERT(
            convertOnnxPadding(ctx, dims.nbDims, combinePadding, start, totalPadding) && "Failed to convert padding!",
            ErrorCode::kUNSUPPORTED_NODE);
        auto const size
            = ctx->network()
                  ->addElementWise(shapeOf(*tensorPtr).tensor(ctx), *totalPadding, nvinfer1::ElementWiseOperation::kSUM)
                  ->getOutput(0);
        auto const stride = makeDims(dims.nbDims, 1);
        auto const& dummy = stride;
        auto* sliceLayer = ctx->network()->addSlice(*tensorPtr, dummy, dummy, stride);
        ASSERT(sliceLayer && "Could not create padding layer", ErrorCode::kUNSUPPORTED_NODE);
        sliceLayer->setInput(1, *start);
        sliceLayer->setInput(2, *size);
        sliceLayer->setMode(nvinfer1::SliceMode::kFILL);
        tensorPtr = sliceLayer->getOutput(0);

        // This bias is not handled by deconv. Use an elementwise to handle it.
        if (biasWeights.count != 0)
        {
            // Set C dimension to weights count and set other dimensions to 1 to enable broadcast
            auto constantDims = makeDims(dims.nbDims, 1);
            constantDims.d[dims.nbDims - nbSpatialDims - 1] = biasWeights.count;
            auto biasConstant = ctx->network()->addConstant(constantDims, biasWeights);
            tensorPtr
                = ctx->network()
                      ->addElementWise(*tensorPtr, *biasConstant->getOutput(0), nvinfer1::ElementWiseOperation::kSUM)
                      ->getOutput(0);
        }
    }

    if (inputs.size() > 2 && biasTensorPtr == nullptr)
    {
        ctx->network()->setWeightsName(biasWeights, inputs.at(2).weights().getName());
    }

    if (needReshapeBack)
    {
        std::vector<int32_t> axes{3};
        tensorPtr = squeezeTensor(ctx, node, *tensorPtr, axes);
        ASSERT(tensorPtr && "Failed to squeeze tensor.", ErrorCode::kUNSUPPORTED_NODE);
    }
    return {{tensorPtr}};
}

DEFINE_BUILTIN_OP_IMPORTER(Cos)
{
    return unaryHelper(ctx, node, inputs.at(0), nvinfer1::UnaryOperation::kCOS);
}

DEFINE_BUILTIN_OP_IMPORTER(Cosh)
{
    return unaryHelper(ctx, node, inputs.at(0), nvinfer1::UnaryOperation::kCOSH);
}

DEFINE_BUILTIN_OP_IMPORTER(CumSum)
{
    OnnxAttrs attrs(node, ctx);
    int32_t const exclusive = attrs.get<int32_t>("exclusive", 0);
    int32_t const reverse = attrs.get<int32_t>("reverse", 0);

    nvinfer1::ITensor* input = &convertToTensor(inputs.at(0), ctx);
    auto dims = input->getDimensions();

    assertIsWeights(inputs.at(1), "Axis input for CumSum must be an initializer!");
    ShapedWeights axisWeights = inputs.at(1).weights();
    int32_t axis = static_cast<int32_t*>(axisWeights.values)[0];
    CHECK(convertAxis(axis, dims.nbDims));

    // Create "inputSliced" tensor that is sliced on dimension[axis] to length 1
    auto inputSliced = sliceAcrossAxis(ctx, node, input, axis);

    /* For exclusive CumSums, it is equivalent as a non-exclusive CumSum on a modified input tensor

        Forward summations:
            concat(0, data[0:length-1:1])

        Reverse summations:
            concat(data[1:length:1], 0)

    */
    if (exclusive)
    {
        auto zero = createZeroTensor(ctx, inputSliced);
        std::vector<nvinfer1::ITensor*> concatTensors = reverse == 1 ? std::vector<nvinfer1::ITensor*>{input, zero} : std::vector<nvinfer1::ITensor*>{zero, input};

        auto concat = ctx->network()->addConcatenation(concatTensors.data(), concatTensors.size());
        concat->setAxis(axis);
        input = concat->getOutput(0);

        if (reverse == 0)
        {
            ShapeTensor const subscripts{axesToInterlaceSubscripts(shapeVector(axis), dims.nbDims)};
            ShapeTensor starts = fillShapeVector(ctx, 0, shapeVector(dims.nbDims));
            ShapeTensor sizes = interlace(ctx, shapeOf(*input),
                sub(ctx, gather(ctx, shapeOf(*input), shapeVector(axis)), shapeVector(1)), subscripts);
            ShapeTensor strides = fillShapeVector(ctx, 1, shapeVector(dims.nbDims));
            input = addSlice(ctx, *input, starts, sizes, strides)->getOutput(0);
        }
        else
        {
            ShapeTensor const subscripts{axesToInterlaceSubscripts(shapeVector(axis), dims.nbDims)};
            ShapeTensor starts
                = interlace(ctx, fillShapeVector(ctx, 0, shapeVector(dims.nbDims)), shapeVector(1), subscripts);
            ShapeTensor sizes = interlace(ctx, shapeOf(*input),
                sub(ctx, gather(ctx, shapeOf(*input), shapeVector(axis)), shapeVector(1)), subscripts);
            ShapeTensor strides = fillShapeVector(ctx, 1, shapeVector(dims.nbDims));
            input = addSlice(ctx, *input, starts, sizes, strides)->getOutput(0);
        }
    }

    // Scan through each slice across summation axis and add it to the running sum
    auto loop = ctx->network()->addLoop();
    nvinfer1::ITensor* tripLimit = getAxisLength(ctx, input, axis);
    loop->addTripLimit(*tripLimit, nvinfer1::TripLimit::kCOUNT);
    auto iterator = loop->addIterator(*input, axis, reverse);
    auto data = iterator->getOutput(0);

    // Squeeze inputSliced down to same shape as `data`
    inputSliced = squeezeTensor(ctx, node, *inputSliced, {axis});
    auto zeroTensor = createZeroTensor(ctx, inputSliced);
    auto runningSum = loop->addRecurrence(*zeroTensor);
    auto runningSumTensor = runningSum->getOutput(0);

    auto curSum = ctx->network()->addElementWise(*data, *runningSumTensor, nvinfer1::ElementWiseOperation::kSUM);
    runningSum->setInput(1, *curSum->getOutput(0));

    auto reverseFlag = reverse == 1 ? nvinfer1::LoopOutput::kREVERSE : nvinfer1::LoopOutput::kCONCATENATE;
    nvinfer1::ILoopOutputLayer* loopOut = loop->addLoopOutput(*curSum->getOutput(0), reverseFlag, axis);
    loopOut->setInput(1, *tripLimit);

    RETURN_FIRST_OUTPUT(loopOut);
}

DEFINE_BUILTIN_OP_IMPORTER(DepthToSpace)
{
    CHECK(notInvalidType(inputs.at(0), {"BOOL", "UINT8"}));
    // Input tensor is in NCHW format
    ASSERT(
        (inputs.at(0).shape().nbDims == 4) && "The input tensor must be in NCHW format.", ErrorCode::kUNSUPPORTED_NODE);
    nvinfer1::ITensor* tensorPtr = &convertToTensor(inputs.at(0), ctx);

    // Extract attributes
    OnnxAttrs attrs(node, ctx);
    auto blockSize = attrs.get<int>("blocksize");
    auto mode = attrs.get<std::string>("mode", "DCR");

    // Useful constants
    auto const inputShape = shapeOf(*tensorPtr);
    auto const N = gather(ctx, inputShape, shapeVector(0));
    auto const C = gather(ctx, inputShape, shapeVector(1));
    auto const H = gather(ctx, inputShape, shapeVector(2));
    auto const W = gather(ctx, inputShape, shapeVector(3));
    auto const blockSizeTensor = shapeVector(blockSize);
    auto const C_2 = floorDiv(ctx, C, mul(ctx, blockSizeTensor, blockSizeTensor));
    auto const H_2 = mul(ctx, H, blockSizeTensor);
    auto const W_2 = mul(ctx, W, blockSizeTensor);
    int32_t const DCRPerm[6] = {0, 3, 4, 1, 5, 2};
    int32_t const CRDPerm[6] = {0, 1, 4, 2, 5, 3};

    ShapeTensor firstShape;
    nvinfer1::Permutation perm{};

    if (mode == "DCR")
    {
        // First reshape to {N, blockSize, blockSize, C / (blockSize * blockSize), H, W}
        firstShape = concat(ctx, N,
            concat(ctx, blockSizeTensor,
                concat(ctx, blockSizeTensor,
                    concat(ctx, C_2,
                        concat(ctx, H, W)))));
        std::copy(std::begin(DCRPerm), std::end(DCRPerm), std::begin(perm.order));
    }
    else
    {
        // First reshape to {N, C / (blockSize * blockSize), blockSize, blockSize, H, W}
        firstShape = concat(ctx, N,
            concat(ctx, C_2,
                concat(ctx, blockSizeTensor,
                    concat(ctx, blockSizeTensor,
                        concat(ctx, H, W)))));
        std::copy(std::begin(CRDPerm), std::end(CRDPerm), std::begin(perm.order));
    }

    auto* firstShuffle = addShuffle(ctx, *tensorPtr, firstShape);
    firstShuffle->setSecondTranspose(perm);
    ctx->registerLayer(firstShuffle, getNodeName(node));
    tensorPtr = firstShuffle->getOutput(0);

    // Finally reshape to {N, C / (blockSize * blockSize), H * blockSize, W * blockSize};
    auto secondShape = concat(ctx, N, concat(ctx, C_2, concat(ctx, H_2, W_2)));
    auto* secondShuffle = addShuffle(ctx, *tensorPtr, secondShape);
    tensorPtr = secondShuffle->getOutput(0);

    return {{tensorPtr}};
}

// This is a helper function for QuantizeLinear/DequantizeLinear
NodeImportResult QuantDequantLinearHelper(
    IImporterContext* ctx, ::ONNX_NAMESPACE::NodeProto const& node, std::vector<TensorOrWeights>& inputs, bool isDQ)
{
    CHECK(notInvalidType(inputs.at(0), {"UINT8"}));
    auto addConstantLayer
        = [ctx](nvinfer1::INetworkDefinition& network, ShapedWeights const& weights) -> nvinfer1::ITensor* {
        nvinfer1::IConstantLayer* constLayer = network.addConstant(weights.shape, weights);
        ctx->registerLayer(constLayer, weights.getName());
        network.setWeightsName(weights, weights.getName());
        return constLayer->getOutput(0);
    };

    auto newConstantInput = [&](int32_t i) {
        return inputs.at(i).is_weights() && (ctx->getConstantLayer(inputs.at(i).weights().getName()) == nullptr);
    };

    ASSERT((inputs.size() == 3) && "This version of TensorRT requires 3 inputs for the DequantizeLinear operator.",
        nvonnxparser::ErrorCode::kINVALID_NODE);

    std::string nodeName = getNodeName(node);
    // Input 0 is the data to quantize or dequantize.
    nvinfer1::ITensor& dataInput = convertToTensor(inputs.at(0), ctx);

    // Input 1 initializes the layer's scale weights.
    nvinfer1::ITensor* scaleInput = nullptr;
    if (newConstantInput(1))
    {
        // Scale is concrete so verify it now.
        auto scale = inputs.at(1).weights();
        ASSERT(scale.count() > 0 && "Cannot have scale with no coefficients.", nvonnxparser::ErrorCode::kINVALID_NODE);
        auto const* scaleVal = static_cast<float const*>(scale.values);
        auto scaleAllPositive = std::all_of(scaleVal, scaleVal + scale.count(), [](float x) { return x > 0; });
        ASSERT(scaleAllPositive && "Scale coefficients must all be positive", nvonnxparser::ErrorCode::kINVALID_NODE);

        // If the scale is concrete weights, then add a ConstantLayer that will be an input which
        // will initialize the scale weights.
        scaleInput = addConstantLayer(*ctx->network(), scale);
    }
    else
    {
        scaleInput = &convertToTensor(inputs.at(1), ctx);
    }
    const auto scaleSize = volume(scaleInput->getDimensions());

    // Input 2 initializes the layer's zero-point.
    nvinfer1::ITensor* zeroPointInput = nullptr;
    if (newConstantInput(2))
    {
        // Zero-point verification.
        auto zeroPoint = inputs.at(2).weights();
        ASSERT(shiftIsAllZeros(zeroPoint) && "TRT only supports symmetric quantization - zeroPt must be all zeros",
            nvonnxparser::ErrorCode::kINVALID_NODE);
        // Convert the zero-point to Float because that's TRT uses float for zero-point.
        auto fpZeroPoint = createZeroShifts(zeroPoint, ::ONNX_NAMESPACE::TensorProto::FLOAT, ctx);
        fpZeroPoint.setName(zeroPoint.getName());
        zeroPointInput = addConstantLayer(*ctx->network(), fpZeroPoint);
    }
    else
    {
        zeroPointInput = &convertToTensor(inputs.at(2), ctx);
    }
    auto const zeroPointSize = volume(zeroPointInput->getDimensions());
    // ONNX may represent a scalar using either 0-D or 1-D, so compare sizes instead of shapes.
    ASSERT(zeroPointSize == scaleSize && "The scale and zero-point must have the same size",
        nvonnxparser::ErrorCode::kINVALID_NODE);

    // Read the optional quantization axis attribute. Set it to the rank of the input tensor if not provided
    OnnxAttrs attrs(node, ctx);
    int32_t const nbDims = dataInput.getDimensions().nbDims;
    int32_t axis = attrs.get<int32_t>("axis", nbDims);
    CHECK(convertAxis(axis, nbDims));

    if (scaleSize != 1)
    {
        // Per-Channel Quantization.
        // We assume this is weight-quantization with dimensions KCRS (K is # output channels).
        // Activations-quantization does not support per-axis quantization.
        if (axis == nbDims)
        {
            axis = 0;
        }
        // Ensure that number of scale-coefficients is equal to the number of output channels.
        int64_t K = dataInput.getDimensions().d[axis];
        ASSERT(K == scaleSize && "The number of scales is not equal to the number of output channels.",
            nvonnxparser::ErrorCode::kINVALID_NODE);
    }
    else
    {
        // Per-Tensor Quantization.
        // Currently axis is ignored by TRT, but it is required here by addScaleNd (for computing nbSpatialDims). Set to a sane default depending on rank the input tensor.
        axis = nbDims <= 1 ? 0 : 1;
    }

    nvinfer1::ILayer* layer = nullptr;
    if (isDQ)
    {
        // Add and configure a DequantizeLayer.
        nvinfer1::IDequantizeLayer* dq = ctx->network()->addDequantize(dataInput, *scaleInput);
        ASSERT(dq && "Failed to create Dequantize layer.", ErrorCode::kUNSUPPORTED_NODE);
        dq->setAxis(axis);
        layer = dq;
    }
    else
    {
        // Add and configure a QuantizeLayer.
        nvinfer1::IQuantizeLayer* q = ctx->network()->addQuantize(dataInput, *scaleInput);
        ASSERT(q && "Failed to create Quantize layer.", ErrorCode::kUNSUPPORTED_NODE);
        q->setAxis(axis);
        layer = q;
    }

    layer->setName(nodeName.c_str());
    layer->setInput(2, *zeroPointInput);

    // Return layer output
    RETURN_FIRST_OUTPUT(layer);
}

DEFINE_BUILTIN_OP_IMPORTER(DequantizeLinear)
{
    return QuantDequantLinearHelper(ctx, node, inputs, true /*isDQ*/);
}

DECLARE_BUILTIN_OP_IMPORTER(Mul);
DEFINE_BUILTIN_OP_IMPORTER(Div)
{
    return elementwiseHelper(ctx, node, inputs, nvinfer1::ElementWiseOperation::kDIV);
}

DEFINE_BUILTIN_OP_IMPORTER(Dropout)
{
    // TensorRT does not support the Dropout operator with training mode.
    // The source of training mode information comes from :
    // 1. Pre-opset 6: attribute is_test = 0
    // 2. Post-opset 12: input[2] training_mode = true.
    //      We can deal with the cases where training_mode is an initializer.
    if (ctx->getOpsetVersion() <= 6)
    {
        OnnxAttrs attrs(node, ctx);
        int32_t isTestingMode = attrs.get<int32_t>("is_test", 1);
        ASSERT(isTestingMode && "TensorRT does not support the Droupout operator with training mode.",
            ErrorCode::kUNSUPPORTED_NODE);
    }
    else if (ctx->getOpsetVersion() >= 12 && node.input().size() == 3)
    {
        ASSERT(inputs.at(2).is_weights()
                && "This Version of TensorRT only supports the training_mode input as an initializer.",
            ErrorCode::kUNSUPPORTED_NODE);
        std::vector<int64_t> trainingMode;
        weightsToVector<int64_t>(inputs.at(2).weights(), &trainingMode);
        ASSERT(!trainingMode[0] && "TensorRT does not support the Dropout operator in training mode.",
            ErrorCode::kUNSUPPORTED_NODE);
    }

    size_t noutputs = node.output().size();
    if (noutputs == 1)
    {
        RETURN_IDENTITY(inputs.at(0));
    }
    else
    {
        // Add identity layer twice for both Dropout outputs: (output + mask)
        std::vector<TensorOrWeights> outputs;
        outputs.push_back(inputs.at(0));

        // Add mask tensor, which is the same shape as the input tensor
        auto& inputTensor = inputs.at(0).tensor();
        nvinfer1::ITensor* maskTensor{nullptr};
        // Post opset 12 the mask tensor contains all 1s. Prior to opset 12 the mask tensor contains all 0s.
        if (ctx->getOpsetVersion() >= 12)
        {
            maskTensor = ctx->network()->addElementWise(inputTensor, inputTensor, nvinfer1::ElementWiseOperation::kEQUAL)->getOutput(0);
        }
        else
        {
            maskTensor = ctx->network()->addElementWise(inputTensor, inputTensor, nvinfer1::ElementWiseOperation::kLESS)->getOutput(0);
        }
        outputs.push_back(TensorOrWeights(maskTensor));
        return outputs;
    }
}

DEFINE_BUILTIN_OP_IMPORTER(Einsum)
{
    CHECK(notInvalidType(inputs.at(0), {"UINT8"}));
    OnnxAttrs attrs(node, ctx);
    std::string const equation = attrs.get<std::string>("equation");

    std::string invalidCharacters;
    for (char c : equation)
    {
        if ((c < 'a' || c > 'z') && c != '-' && c != '>' && c != '.' && c != ',' && c != ' ')
        {
            invalidCharacters.push_back(c);
            invalidCharacters.push_back(',');
        }
    }

    if (!invalidCharacters.empty())
    {
        invalidCharacters.pop_back();
        return MAKE_ERROR("Invalid character(s) in Einsum equation: " + invalidCharacters, ErrorCode::kINVALID_NODE);
    }

    ASSERT((!inputs.empty()) && "Inputs vector is empty.", ErrorCode::kINVALID_NODE);

    std::vector<nvinfer1::ITensor*> inputTensors;

    for (auto input : inputs)
    {
        auto* tensor_ptr = &convertToTensor(input, ctx);
        inputTensors.push_back(tensor_ptr);
    }
    auto nbInputs = static_cast<int32_t>(inputTensors.size());
    nvinfer1::IEinsumLayer* einsumLayer = ctx->network()->addEinsum(inputTensors.data(), nbInputs, equation.c_str());
    ctx->registerLayer(einsumLayer, getNodeName(node));

    RETURN_FIRST_OUTPUT(einsumLayer);
}

DEFINE_BUILTIN_OP_IMPORTER(Elu)
{
    OnnxAttrs attrs(node, ctx);
    float alpha = attrs.get<float>("alpha", 1.f);
    return activationHelper(ctx, node, inputs, nvinfer1::ActivationType::kELU, &alpha);
}

DEFINE_BUILTIN_OP_IMPORTER(Equal)
{
    return elementwiseHelper(ctx, node, inputs, nvinfer1::ElementWiseOperation::kEQUAL);
}

DEFINE_BUILTIN_OP_IMPORTER(Erf)
{
    return unaryHelper(ctx, node, inputs.at(0), nvinfer1::UnaryOperation::kERF);
}

DEFINE_BUILTIN_OP_IMPORTER(Exp)
{
    return unaryHelper(ctx, node, inputs.at(0), nvinfer1::UnaryOperation::kEXP);
}

DEFINE_BUILTIN_OP_IMPORTER(Expand)
{
    CHECK(notInvalidType(inputs.at(0), {"UINT8"}));
    // "Broadcast the input tensor following the given shape and the broadcast rule."
    nvinfer1::ITensor& inputTensor = convertToTensor(inputs.at(0), ctx);
    auto const inputDims = shapeOf(inputTensor);
    auto const inputRank = shapeOf(inputDims);

    // "A 1-D tensor indicates the shape you want to expand to, following the broadcast rule"
    ASSERT((inputs.at(1).shape().nbDims == 1) && "The shape tensor is required to be 1D.", ErrorCode::kINVALID_VALUE);
    ShapeTensor shape{ctx, inputs.at(1)};
    auto const shapeLength = shapeOf(shape);

    ShapeTensor const newRank = max(ctx, shapeLength, inputRank);
    // "Dimensions are right alignment;..."
    ShapeTensor const newDims = concat(ctx, fillShapeVector(ctx, 1, sub(ctx, newRank, inputRank)), inputDims);
    nvinfer1::ITensor& newInputTensor = reshape(ctx, inputTensor, newDims);

    // ", or the shape.ndim < input.shape.ndim"
    ShapeTensor newShape = concat(ctx, fillShapeVector(ctx, 1, sub(ctx, newRank, shapeLength)), shape);

    ShapeTensor const starts = similar(ctx, newDims, 0);
    // Do the broadcast rule.
    ShapeTensor const sizes = broadcast(ctx, newDims, newShape);
    // Compute (x > 1 ? 1 : 0) for x in newDims, assuming positive x, using only TensorRT operations.
    ShapeTensor const one = shapeVector(1);
    ShapeTensor const strides = min(ctx, one, sub(ctx, newDims, one));

    nvinfer1::ISliceLayer* sliceLayer = addSlice(ctx, newInputTensor, starts, sizes, strides);
    ctx->registerLayer(sliceLayer, getNodeName(node));

    RETURN_FIRST_OUTPUT(sliceLayer);
}

DEFINE_BUILTIN_OP_IMPORTER(EyeLike)
{
    CHECK(notInvalidType(inputs.at(0), {"UINT8"}));
    // Get input node.
    nvinfer1::ITensor& tensor = convertToTensor(inputs.at(0), ctx);
    OnnxAttrs attrs(node, ctx);
    int32_t k = attrs.get("k", 0);

    // "Only 2D tensors are supported, i.e. input T1 must be of rank 2..."
    nvinfer1::Dims dims = tensor.getDimensions();
    ASSERT(dims.nbDims == 2 && "Only 2D tensors are supported. Input must be of rank 2.", ErrorCode::kUNSUPPORTED_NODE);

    // The data type can be specified by the 'dtype' argument
    DataType dtype = tensor.getType();
    if (attrs.count("dtype"))
    {
        auto onnxType = attrs.get<int32_t>("dtype");
        ASSERT(convertDtype(onnxType, &dtype) && "Unsupported cast!", ErrorCode::kINVALID_NODE);
        LOG_VERBOSE("Casting to type: " << dtype);
    }

    // Create weights and constant layer
    ASSERT(!isDynamic(dims) && "Eyelike does not work for dynamically shaped tensors.", ErrorCode::kUNSUPPORTED_NODE);
    int totalWeights = dims.d[0] * dims.d[1];
    std::vector<int> values(totalWeights);
    for (int32_t r = 0; r < dims.d[0]; ++r)
    {
        for (int32_t c = 0; c < dims.d[1]; ++c)
        {
            values[r * dims.d[1] + c] = 0;
            if (c - r == k)
            {
                values[r*dims.d[1] + c] = 1;
            }
        }
    }

    ShapedWeights tempWeights = ctx->createTempWeights(::ONNX_NAMESPACE::TensorProto::INT32, dims);
    std::memcpy(tempWeights.values, values.data(), values.size() * sizeof(int));
    auto* layer = ctx->network()->addConstant(dims, tempWeights);
    layer->setOutputType(0, DataType::kINT32);
    ctx->registerLayer(layer, node.name());

    if (dtype != DataType::kINT32)
    {
        return {{castHelper(ctx, layer->getOutput(0), dtype)}};
    }
    return {{layer->getOutput(0)}};
}

DEFINE_BUILTIN_OP_IMPORTER(Flatten)
{
    OnnxAttrs attrs(node, ctx);
    nvinfer1::ITensor* tensorPtr = &convertToTensor(inputs.at(0), ctx);
    int32_t nbDims = tensorPtr->getDimensions().nbDims;
    int32_t axis = attrs.get("axis", 1);
    CHECK(convertAxis(axis, nbDims));

    // No-op Flatten: (a, b) => Flatten(axis = 1) => (a, b)
    // Add identity layer to avoid name mangling of engine bindings
    // For rest of configurations, we must flatten.
    if (nbDims == 2 && axis == 1)
    {
        RETURN_IDENTITY(inputs.at(0));
    }

    tensorPtr = flattenTensor(ctx, node, *tensorPtr, axis, true);
    ASSERT(tensorPtr && "Failed to flatten the tensor.", ErrorCode::kUNSUPPORTED_NODE);
    return {{tensorPtr}};
}

DEFINE_BUILTIN_OP_IMPORTER(Floor)
{
    return unaryHelper(ctx, node, inputs.at(0), nvinfer1::UnaryOperation::kFLOOR);
}

DEFINE_BUILTIN_OP_IMPORTER(Gather)
{
    CHECK(notInvalidType(inputs.at(0), {"UINT8"}));
    nvinfer1::ITensor& data = convertToTensor(inputs.at(0), ctx);
    nvinfer1::ITensor& indices = convertToTensor(inputs.at(1), ctx);
    OnnxAttrs attrs(node, ctx);
    int32_t axis = attrs.get<int32_t>("axis", 0);
    int32_t nbDims = inputs.at(0).shape().nbDims;
    CHECK(convertAxis(axis, nbDims));
    LOG_VERBOSE("Using Gather axis: " << axis);
    auto* layer = ctx->network()->addGather(data, indices, axis);
    ctx->registerLayer(layer, getNodeName(node));
    RETURN_FIRST_OUTPUT(layer);
}

DEFINE_BUILTIN_OP_IMPORTER(GatherElements)
{
    CHECK(notInvalidType(inputs.at(0), {"UINT8"}));
    nvinfer1::ITensor& data = convertToTensor(inputs.at(0), ctx);
    nvinfer1::ITensor& indices = convertToTensor(inputs.at(1), ctx);
    nvinfer1::Dims const& dataDims = data.getDimensions();

    OnnxAttrs attrs(node, ctx);
    int32_t axis = attrs.get<int32_t>("axis", 0);
    int32_t const dataNbDims = dataDims.nbDims;
    CHECK(convertAxis(axis, dataNbDims));
    LOG_VERBOSE("Using Gather axis: " << axis);

    auto* layer = ctx->network()->addGatherV2(data, indices, nvinfer1::GatherMode::kELEMENT);
    layer->setGatherAxis(axis);
    ctx->registerLayer(layer, getNodeName(node));
    RETURN_FIRST_OUTPUT(layer);
}

DEFINE_BUILTIN_OP_IMPORTER(GatherND)
{
    CHECK(notInvalidType(inputs.at(0), {"UINT8"}));
    nvinfer1::ITensor& data = convertToTensor(inputs.at(0), ctx);
    nvinfer1::ITensor& indices = convertToTensor(inputs.at(1), ctx);

    OnnxAttrs attrs(node, ctx);
    auto const nbElementWiseDims = attrs.get<int32_t>("batch_dims", 0);

    auto* layer = ctx->network()->addGatherV2(data, indices, nvinfer1::GatherMode::kND);
    layer->setNbElementWiseDims(nbElementWiseDims);
    ctx->registerLayer(layer, getNodeName(node));
    RETURN_FIRST_OUTPUT(layer);
}

DEFINE_BUILTIN_OP_IMPORTER(Gemm)
{
    CHECK(notInvalidType(inputs.at(0), {"INT32"}));
    OnnxAttrs attrs(node, ctx);
    float alpha = attrs.get("alpha", 1.f);
    float beta = attrs.get("beta", 1.f);
    bool transA = attrs.get("transA", false);
    bool transB = attrs.get("transB", false);
    nvinfer1::ITensor& inputA = convertToTensor(inputs.at(0), ctx);
    nvinfer1::ITensor& inputB = convertToTensor(inputs.at(1), ctx);
    // Validate inputs
    ASSERT(inputA.getDimensions().nbDims == 2 && inputB.getDimensions().nbDims == 2 && "GEMM must have 2D inputs!",
        ErrorCode::kINVALID_NODE);

    auto const getMatrixOp = [](nvinfer1::ITensor const& input, bool transpose) {
        if (input.getDimensions().nbDims == 1)
        {
            return nvinfer1::MatrixOperation::kVECTOR;
        }
        if (transpose)
        {
            return nvinfer1::MatrixOperation::kTRANSPOSE;
        }
        return nvinfer1::MatrixOperation::kNONE;
    };

    nvinfer1::MatrixOperation opA = getMatrixOp(inputA, transA);
    nvinfer1::MatrixOperation opB = getMatrixOp(inputB, transB);

    LOG_VERBOSE("Using opA: " << static_cast<int>(opA) << " opB: " << static_cast<int>(opB));

    nvinfer1::IMatrixMultiplyLayer* matmul = ctx->network()->addMatrixMultiply(inputA, opA, inputB, opB);
    ctx->registerLayer(matmul, getNodeName(node));
    nvinfer1::ITensor* matmulTensor = matmul->getOutput(0);

    // Scale A*B if needed.
    if (alpha != 1.f)
    {
        nvinfer1::IConstantLayer* alphaConstant
            = addConstantScalar(ctx, alpha, ::ONNX_NAMESPACE::TensorProto_DataType_FLOAT);
        nvinfer1::ITensor* alphaConstantTensor = alphaConstant->getOutput(0);
        CHECK(broadcastTensors(ctx, alphaConstantTensor, matmulTensor));
        nvinfer1::IElementWiseLayer* scaledMatmul = ctx->network()->addElementWise(
            *alphaConstantTensor, *matmulTensor, nvinfer1::ElementWiseOperation::kPROD);
        matmulTensor = scaledMatmul->getOutput(0);
    }

    // In opset 11, the bias tensor is an optional input
    if (inputs.size() > 2)
    {
        nvinfer1::ITensor* biasTensor = &convertToTensor(inputs.at(2), ctx);

        // Scale C if needed
        if (beta != 1.f)
        {
            nvinfer1::IConstantLayer* betaConstant
                = addConstantScalar(ctx, beta, ::ONNX_NAMESPACE::TensorProto_DataType_FLOAT);
            nvinfer1::ITensor* betaConstantTensor = betaConstant->getOutput(0);
            CHECK(broadcastTensors(ctx, betaConstantTensor, biasTensor));
            nvinfer1::IElementWiseLayer* scaledBias = ctx->network()->addElementWise(
                *betaConstantTensor, *biasTensor, nvinfer1::ElementWiseOperation::kPROD);
            biasTensor = scaledBias->getOutput(0);
        }
        CHECK(broadcastTensors(ctx, matmulTensor, biasTensor));
        nvinfer1::IElementWiseLayer* biasAdd
            = ctx->network()->addElementWise(*matmulTensor, *biasTensor, nvinfer1::ElementWiseOperation::kSUM);
        return {{biasAdd->getOutput(0)}};
    }

    return {{matmulTensor}};
}

DEFINE_BUILTIN_OP_IMPORTER(GlobalAveragePool)
{
    LOG_VERBOSE("GlobalAveragePool operators are implemented via Reduce layers rather than Pooling layers");
    return {{globalPoolingHelper(ctx, node, convertToTensor(inputs.at(0), ctx), nvinfer1::ReduceOperation::kAVG)}};
}

// GlobalLpPool: pow(reduce_sum(pow(x, p)), 1./p)
DEFINE_BUILTIN_OP_IMPORTER(GlobalLpPool)
{
    auto& tensor = convertToTensor(inputs.at(0), ctx);
    nvinfer1::Dims dims = tensor.getDimensions();

    OnnxAttrs attrs{node, ctx};
    float p = static_cast<float>(attrs.get("p", 2));

    // Add constants for p and 1/p
    nvinfer1::Dims scalarDims{dims.nbDims};
    std::fill(scalarDims.d, scalarDims.d + scalarDims.nbDims, 1);
    auto& pTensor = *addConstantScalar(ctx, p, ::ONNX_NAMESPACE::TensorProto::FLOAT, scalarDims)->getOutput(0);
    auto& pInvTensor = *addConstantScalar(ctx, 1.F / p, ::ONNX_NAMESPACE::TensorProto::FLOAT, scalarDims)->getOutput(0);

    // firstPow = pow(x, p)
    auto* firstPow = ctx->network()->addElementWise(tensor, pTensor, nvinfer1::ElementWiseOperation::kPOW)->getOutput(0);
    // reduced = reduce_sum(firstPow)
    auto* reduced = globalPoolingHelper(ctx, node, *firstPow, nvinfer1::ReduceOperation::kSUM);
    // finalPow = pow(reduced, 1./p)
    auto* finalPow = ctx->network()->addElementWise(*reduced, pInvTensor, nvinfer1::ElementWiseOperation::kPOW)->getOutput(0);
    return {{finalPow}};
}


DEFINE_BUILTIN_OP_IMPORTER(GlobalMaxPool)
{
    LOG_VERBOSE("GlobalMaxPool operators are implemented via Reduce layers rather than Pooling layers");
    return {{globalPoolingHelper(ctx, node, convertToTensor(inputs.at(0), ctx), nvinfer1::ReduceOperation::kMAX)}};
}

DEFINE_BUILTIN_OP_IMPORTER(Greater)
{
    return elementwiseHelper(ctx, node, inputs, nvinfer1::ElementWiseOperation::kGREATER);
}

DEFINE_BUILTIN_OP_IMPORTER(GreaterOrEqual)
{
    return {{greaterLessOrEqual(ctx, node, &convertToTensor(inputs.at(0), ctx), &convertToTensor(inputs.at(1), ctx),
        /*greater*/ true)}};
}

// singlePassShape is the shape of the output from a single pass.
nvinfer1::ITensor* concatenateRNNOutputs(IImporterContext* ctx, ::ONNX_NAMESPACE::NodeProto const& node,
    nvinfer1::ILoop* loop, nvinfer1::ITensor* singlePassShape, nvinfer1::ITensor* sequenceLength,
    nvinfer1::ITensor* concatenatedOutput, int numDirections, std::vector<TensorOrWeights>& inputs,
    bool reverse = false)
{
    nvinfer1::ITensor* yOutput{nullptr};
    if (numDirections == 2)
    {
        nvinfer1::ITensor* forwardStart = addConstant(ctx, std::vector<int32_t>{0, 0, 0},
                                              ::ONNX_NAMESPACE::TensorProto::INT32, nvinfer1::Dims{1, 3})
                                              ->getOutput(0);
        nvinfer1::ITensor* reverseStart = addConstant(ctx, std::vector<int32_t>{1, 0, 0},
                                              ::ONNX_NAMESPACE::TensorProto::INT32, nvinfer1::Dims{1, 3})
                                              ->getOutput(0);

        LOG_VERBOSE("Concatenated output shape: " << concatenatedOutput->getDimensions());
        nvinfer1::ISliceLayer* HtForwardLayer = ctx->network()->addSlice(
            *concatenatedOutput, nvinfer1::Dims3{0, 0, 0}, nvinfer1::Dims3{0, 0, 0}, nvinfer1::Dims3{1, 1, 1});
        LOG_VERBOSE("Forward pass shape: " << HtForwardLayer->getOutput(0)->getDimensions());
        HtForwardLayer->setInput(1, *forwardStart);
        HtForwardLayer->setInput(2, *singlePassShape);

        nvinfer1::ISliceLayer* HtBackwardLayer = ctx->network()->addSlice(
            *concatenatedOutput, nvinfer1::Dims3{0, 0, 0}, nvinfer1::Dims3{0, 0, 0}, nvinfer1::Dims3{1, 1, 1});
        LOG_VERBOSE("Reverse pass shape: " << HtBackwardLayer->getOutput(0)->getDimensions());
        HtBackwardLayer->setInput(1, *reverseStart);
        HtBackwardLayer->setInput(2, *singlePassShape);

        auto forwardHt = HtForwardLayer->getOutput(0);
        auto backwardHt = HtBackwardLayer->getOutput(0);
        if (inputs.size() > 4 && inputs.at(4))
        {
            nvinfer1::ITensor* seqLens = &convertToTensor(inputs.at(4), ctx);
            forwardHt = clearMissingSequenceElements(ctx, node, loop, seqLens, forwardHt, sequenceLength);
            backwardHt = clearMissingSequenceElements(ctx, node, loop, seqLens, backwardHt, sequenceLength, /*reverse=*/ true);
        }

        nvinfer1::ILoopOutputLayer* forwardOutput
            = loop->addLoopOutput(*forwardHt, nvinfer1::LoopOutput::kCONCATENATE, 0);
        forwardOutput->setInput(1, *sequenceLength);
        nvinfer1::ILoopOutputLayer* reverseOutput
            = loop->addLoopOutput(*backwardHt, nvinfer1::LoopOutput::kREVERSE, 0);
        reverseOutput->setInput(1, *sequenceLength);

        std::array<nvinfer1::ITensor*, 2> passes{{forwardOutput->getOutput(0), reverseOutput->getOutput(0)}};
        nvinfer1::IConcatenationLayer* concat = ctx->network()->addConcatenation(passes.data(), passes.size());
        concat->setAxis(1);
        yOutput = concat->getOutput(0);
    }
    else
    {
        if (inputs.size() > 4 && inputs.at(4))
        {
            nvinfer1::ITensor* seqLens = &convertToTensor(inputs.at(4), ctx);
            concatenatedOutput = clearMissingSequenceElements(ctx, node, loop, seqLens, concatenatedOutput, sequenceLength, reverse);
        }
        nvinfer1::ILoopOutputLayer* scanOut
            = loop->addLoopOutput(*concatenatedOutput, (reverse ? nvinfer1::LoopOutput::kREVERSE : nvinfer1::LoopOutput::kCONCATENATE), 0);
        scanOut->setInput(1, *sequenceLength);
        yOutput = scanOut->getOutput(0);
    }
    return yOutput;
}

DEFINE_BUILTIN_OP_IMPORTER(GRU)
{
    using nvinfer1::Dims;
    using nvinfer1::Dims3;
    using mOp = nvinfer1::MatrixOperation;
    using eOp = nvinfer1::ElementWiseOperation;
    using trtAct = nvinfer1::ActivationType;
    nvinfer1::INetworkDefinition* net = ctx->network();

    OnnxAttrs attrs{node, ctx};
    constexpr int32_t NUM_GATES = 3;
    std::string const direction = attrs.get<std::string>("direction", "forward");
    int32_t const numDirections = (direction == "bidirectional") ? 2 : 1;
    int32_t const hiddenSize = attrs.get<int32_t>("hidden_size");
    int32_t const linearBeforeReset = attrs.get<int32_t>("linear_before_reset", 0);
    const float clip = attrs.get("clip", -1.f); // Clipping cannot be negative, so -1.0 is a good sentinel value.

    // The input is in SBE format
    nvinfer1::ITensor* input = &convertToTensor(inputs.at(0), ctx);
    nvinfer1::ITensor& weights = convertToTensor(inputs.at(1), ctx);
    nvinfer1::ITensor& recurrenceWeights = convertToTensor(inputs.at(2), ctx);

    constexpr int32_t NUM_ACTIVATIONS = 2;
    std::vector<trtAct> defaultActs{trtAct::kSIGMOID, trtAct::kTANH};
    if (numDirections == 2)
    {
        defaultActs.insert(defaultActs.end(), {trtAct::kSIGMOID, trtAct::kTANH});
    }
    std::vector<trtAct> activations = attrs.get<std::vector<trtAct>>("activations", defaultActs);

    std::vector<float> activationAlphas = attrs.get<std::vector<float>>("activation_alpha", std::vector<float>{});
    std::transform(activations.begin() + activationAlphas.size(), activations.end(),
        std::back_inserter(activationAlphas), &getActivationDefaultAlpha);

    std::vector<float> activationBetas = attrs.get<std::vector<float>>("activation_beta", std::vector<float>{});
    std::transform(activations.begin() + activationBetas.size(), activations.end(), std::back_inserter(activationBetas),
        &getActivationDefaultBeta);

    // TODO: Support cases where in bidirectional GRUs, activations of reverse iteration do not match forward pass.
    // TODO: This will require splitting the input tensor in the loop when applying activations.
    if (numDirections == 2)
    {
        ASSERT(std::equal(activations.begin(), activations.begin() + NUM_ACTIVATIONS, activations.begin() + NUM_ACTIVATIONS)
            && "The parser does not currently support cases where activations for the reverse pass of the GRU do not match the forward pass.", ErrorCode::kUNSUPPORTED_NODE);
        ASSERT(std::equal(activationAlphas.begin(), activationAlphas.begin() + NUM_ACTIVATIONS, activationAlphas.begin() + NUM_ACTIVATIONS)
            && "The parser does not currently support cases where activations for the reverse pass of the GRU do not match the forward pass.", ErrorCode::kUNSUPPORTED_NODE);
        ASSERT(std::equal(activationBetas.begin(), activationBetas.begin() + NUM_ACTIVATIONS, activationBetas.begin() + NUM_ACTIVATIONS)
            && "The parser does not currently support cases where activations for the reverse pass of the GRU do not match the forward pass.", ErrorCode::kUNSUPPORTED_NODE);
    }

    // Need to split weights/biases into ZR gates and H gate, because h(t) computations depend on z(t) and r(t).
    nvinfer1::ITensor* numDirectionsTensor
        = addConstantScalar(ctx, numDirections, ::ONNX_NAMESPACE::TensorProto::INT32, Dims{1, 1})->getOutput(0);
    nvinfer1::ITensor* hiddenSizeTensor
        = addConstantScalar(ctx, hiddenSize, ::ONNX_NAMESPACE::TensorProto::INT32, Dims{1, 1})->getOutput(0);
    nvinfer1::ITensor* hiddenSizeDoubledTensor
        = addConstantScalar(ctx, 2 * hiddenSize, ::ONNX_NAMESPACE::TensorProto::INT32, Dims{1, 1})->getOutput(0);
    nvinfer1::ITensor* eDimTensor = getAxisLength(ctx, input, 2, Dims{1, 1});

    nvinfer1::ITensor* weightsZRStart
        = addConstant(ctx, std::vector<int32_t>{0, 0, 0}, ::ONNX_NAMESPACE::TensorProto::INT32, Dims{1, 3})
              ->getOutput(0);
    nvinfer1::ITensor* weightsZRSize
        = net->addConcatenation(
                 std::array<nvinfer1::ITensor*, 3>{{numDirectionsTensor, hiddenSizeDoubledTensor, eDimTensor}}.data(),
                 3)
              ->getOutput(0);
    nvinfer1::ISliceLayer* weightsZRLayer = net->addSlice(weights, Dims{3}, Dims{3}, Dims3{1, 1, 1});
    weightsZRLayer->setInput(1, *weightsZRStart);
    weightsZRLayer->setInput(2, *weightsZRSize);
    nvinfer1::ITensor* weightsZR = weightsZRLayer->getOutput(0);
    LOG_VERBOSE("Weights for ZR gates shape is: " << weightsZR->getDimensions());

    nvinfer1::ITensor* weightsHStart
        = addConstant(ctx, std::vector<int32_t>{0, 2 * hiddenSize, 0}, ::ONNX_NAMESPACE::TensorProto::INT32, Dims{1, 3})
              ->getOutput(0);
    nvinfer1::ITensor* weightsHSize
        = net->addConcatenation(
                 std::array<nvinfer1::ITensor*, 3>{{numDirectionsTensor, hiddenSizeTensor, eDimTensor}}.data(), 3)
              ->getOutput(0);
    nvinfer1::ISliceLayer* weightsHLayer = net->addSlice(weights, Dims{3}, Dims{3}, Dims3{1, 1, 1});
    weightsHLayer->setInput(1, *weightsHStart);
    weightsHLayer->setInput(2, *weightsHSize);
    nvinfer1::ITensor* weightsH = weightsHLayer->getOutput(0);
    LOG_VERBOSE("Weights for H gate shape is: " << weightsH->getDimensions());

    nvinfer1::ITensor* recurrenceWeightsZR = net->addSlice(recurrenceWeights, Dims3{0, 0, 0},
                                                    Dims3{numDirections, 2 * hiddenSize, hiddenSize}, Dims3{1, 1, 1})
                                                 ->getOutput(0);
    LOG_VERBOSE("Recurrence weights for ZR gates shape is: " << recurrenceWeightsZR->getDimensions());
    nvinfer1::ITensor* recurrenceWeightsH = net->addSlice(recurrenceWeights, Dims3{0, 2 * hiddenSize, 0},
                                                   Dims3{numDirections, hiddenSize, hiddenSize}, Dims3{1, 1, 1})
                                                ->getOutput(0);
    LOG_VERBOSE("Recurrence weights for H gate shape is: " << recurrenceWeightsH->getDimensions());

    // bias/recurrenceBias will have shape (numDirections, NUM_GATES * hiddenSize)
    nvinfer1::ITensor* biasZR{nullptr};
    nvinfer1::ITensor* biasH{nullptr};
    nvinfer1::ITensor* recurrenceBiasZR{nullptr};
    nvinfer1::ITensor* recurrenceBiasH{nullptr};
    if (inputs.size() > 3 && inputs.at(3))
    {
        // ONNX bias is a concatenation of Wb and Rb on the second axis, so has shape (numDirections, 2 * NUM_GATES *
        // hiddenSize)
        // Unsqueeze to (numDirections, 1, 2 * NUM_GATES * hiddenSize) so we can broadcast later
        nvinfer1::ITensor* concatenatedBias = &convertToTensor(inputs.at(3), ctx);
        nvinfer1::IShuffleLayer* unsqueeze = net->addShuffle(*concatenatedBias);
        unsqueeze->setReshapeDimensions(Dims3{numDirections, 1, 2 * NUM_GATES * hiddenSize});
        unsqueeze->setZeroIsPlaceholder(false);
        concatenatedBias = unsqueeze->getOutput(0);

        biasZR
            = net->addSlice(*concatenatedBias, Dims3{0, 0, 0}, Dims3{numDirections, 1, 2 * hiddenSize}, Dims3{1, 1, 1})
                  ->getOutput(0);
        LOG_VERBOSE("Bias for ZR gates shape is: " << biasZR->getDimensions());
        biasH = net->addSlice(*concatenatedBias, Dims3{0, 0, 2 * hiddenSize}, Dims3{numDirections, 1, hiddenSize},
                       Dims3{1, 1, 1})
                    ->getOutput(0);
        LOG_VERBOSE("Bias for H gate shape is: " << biasH->getDimensions());

        recurrenceBiasZR = net->addSlice(*concatenatedBias, Dims3{0, 0, NUM_GATES * hiddenSize},
                                  Dims3{numDirections, 1, 2 * hiddenSize}, Dims3{1, 1, 1})
                               ->getOutput(0);
        LOG_VERBOSE("Recurrence bias for ZR gates shape is: " << recurrenceBiasZR->getDimensions());
        recurrenceBiasH = net->addSlice(*concatenatedBias, Dims3{0, 0, (NUM_GATES + 2) * hiddenSize},
                                 Dims3{numDirections, 1, hiddenSize}, Dims3{1, 1, 1})
                              ->getOutput(0);
        LOG_VERBOSE("Recurrence bias for H gate shape is: " << recurrenceBiasH->getDimensions());
    }

    // Get a shape tensor containing: (numDirections, batchSize, hiddenSize)
    auto const initialStateShape = [&ctx, &numDirections, &hiddenSize, &input, &net]() -> nvinfer1::ITensor* {
        // Get batchSize from input shape
        nvinfer1::ITensor* numDirectionsTensor
            = addConstantScalar(ctx, numDirections, ::ONNX_NAMESPACE::TensorProto_DataType_INT32, Dims{1, 1})
                  ->getOutput(0);
        LOG_VERBOSE("numDirections is: " << numDirections
                                         << ", numDirections Tensor shape: " << numDirectionsTensor->getDimensions());
        nvinfer1::ITensor* hiddenSizeTensor
            = addConstantScalar(ctx, hiddenSize, ::ONNX_NAMESPACE::TensorProto_DataType_INT32, Dims{1, 1})
                  ->getOutput(0);
        LOG_VERBOSE(
            "hiddenSize is: " << hiddenSize << ", hiddenSizeTensor shape: " << hiddenSizeTensor->getDimensions());
        nvinfer1::ITensor* batchSizeTensor = getAxisLength(ctx, input, 1, Dims{1, 1});
        LOG_VERBOSE("batchSizeTensor shape: " << batchSizeTensor->getDimensions());

        nvinfer1::IConcatenationLayer* concatenatedShape = net->addConcatenation(
            std::array<nvinfer1::ITensor*, 3>{{numDirectionsTensor, batchSizeTensor, hiddenSizeTensor}}.data(), 3);
        return concatenatedShape->getOutput(0);
    };
    nvinfer1::ITensor* gateOutputShape = initialStateShape();
    LOG_VERBOSE("Gate output rank (equal to initial hidden/cell state rank): " << gateOutputShape->getDimensions());

    LOG_VERBOSE("Entering Loop");
    // Scan over the S dimension of the input
    auto loop = net->addLoop();
    nvinfer1::ITensor* tripLimit = getAxisLength(ctx, input, 0);
    loop->addTripLimit(*tripLimit, nvinfer1::TripLimit::kCOUNT);

    // Add X(t)
    nvinfer1::ITensor* iterationInput = addRNNInput(ctx, node, loop, inputs, direction);
    ASSERT(iterationInput && "Failed to add RNN input.", ErrorCode::kINVALID_NODE);

    // H(t-1)
    auto const getInitialInputValue = [&ctx, &gateOutputShape, &inputs, &node](size_t inputIdx) -> nvinfer1::ITensor* {
        if (inputs.size() > inputIdx && inputs.at(inputIdx))
        {
            return &convertToTensor(inputs.at(inputIdx), ctx);
        }
        return constantOfShape(ctx, node,
            addConstantScalar(ctx, 0.f, ::ONNX_NAMESPACE::TensorProto_DataType_FLOAT, Dims{1, 1})->getOutput(0),
            gateOutputShape);
    };

    nvinfer1::ITensor* initialHidden = getInitialInputValue(5);
    LOG_VERBOSE("Initial hidden state shape: " << initialHidden->getDimensions());

    nvinfer1::IRecurrenceLayer* Ht1 = loop->addRecurrence(*initialHidden);
    ctx->registerLayer(Ht1, getNodeName(node));
    LOG_VERBOSE("Hidden state shape: " << Ht1->getOutput(0)->getDimensions());

    // Compute stackedZR(t) = f(X(t) * W[zr]^T + H(t-1) * R[zr]^T + (Wb[zr] + Rb[zr])). stackedZR(t) has shape
    // (numDirections, batchSize, 2 * hiddenSize)
    nvinfer1::ITensor* xtWTZR
        = net->addMatrixMultiply(*iterationInput, mOp::kNONE, *weightsZR, mOp::kTRANSPOSE)->getOutput(0);
    LOG_VERBOSE("X(t) * W[zr]^T -> " << xtWTZR->getDimensions());

    nvinfer1::ITensor* ht1RT
        = net->addMatrixMultiply(*Ht1->getOutput(0), mOp::kNONE, *recurrenceWeightsZR, mOp::kTRANSPOSE)->getOutput(0);
    LOG_VERBOSE("H(t-1) * R[zr]^T -> " << ht1RT->getDimensions());

    nvinfer1::ITensor* stackedZRt = net->addElementWise(*xtWTZR, *ht1RT, eOp::kSUM)->getOutput(0);
    if (biasZR && recurrenceBiasZR)
    {
        stackedZRt = net->addElementWise(*stackedZRt, *biasZR, eOp::kSUM)->getOutput(0);
        stackedZRt = net->addElementWise(*stackedZRt, *recurrenceBiasZR, eOp::kSUM)->getOutput(0);
    }

    nvinfer1::IActivationLayer* stackedZRtLayer
        = net->addActivation(*addClip(ctx, stackedZRt, clip), activations.at(0));
    stackedZRtLayer->setAlpha(activationAlphas.at(0));
    stackedZRtLayer->setBeta(activationBetas.at(0));
    stackedZRt = stackedZRtLayer->getOutput(0);
    LOG_VERBOSE("stackedZR(t) -> " << stackedZRt->getDimensions());

    auto const isolateGate = [&ctx, &hiddenSize, &gateOutputShape, &net](
                                 nvinfer1::ITensor* gates, int32_t gateIndex) -> nvinfer1::ITensor* {
        nvinfer1::ISliceLayer* isolateGate = net->addSlice(*gates, Dims3{0, 0, 0}, Dims3{0, 0, 0}, Dims3{1, 1, 1});
        isolateGate->setInput(1,
            *addConstant(ctx, std::vector<int32_t>{0, 0, gateIndex * hiddenSize},
                ::ONNX_NAMESPACE::TensorProto_DataType_INT32, Dims{1, 3})
                 ->getOutput(0));                   // Start
        isolateGate->setInput(2, *gateOutputShape); // Size
        return isolateGate->getOutput(0);
    };

    // zt = stackedZRt[:, :. 0:H]
    nvinfer1::ITensor* zt = isolateGate(stackedZRt, 0);
    LOG_VERBOSE("z(t) -> " << zt->getDimensions());

    // rt = stackedZRt[:, :. H:2H]
    nvinfer1::ITensor* rt = isolateGate(stackedZRt, 1);
    LOG_VERBOSE("r(t) -> " << rt->getDimensions());

    // Compute h(t)
    nvinfer1::ITensor* ht{nullptr};
    // xtWTH = X(t) * (W[h]^T)
    nvinfer1::ITensor* xtWTH
        = net->addMatrixMultiply(*iterationInput, mOp::kNONE, *weightsH, mOp::kTRANSPOSE)->getOutput(0);
    if (linearBeforeReset == 0)
    {
        // h(t) = g(xtWTH + (r(t) . H(t-1)) * (R[h]^T) + Rb[h] + Wb[h])
        // rtHt1 = (r(t) . H(t-1))
        nvinfer1::ITensor* rtHt1 = net->addElementWise(*rt, *Ht1->getOutput(0), eOp::kPROD)->getOutput(0);
        // rtHt1Rh = (r(t) . H(t-1)) * (R[h]^T)
        nvinfer1::ITensor* rtHt1Rh
            = net->addMatrixMultiply(*rtHt1, mOp::kNONE, *recurrenceWeightsH, mOp::kTRANSPOSE)->getOutput(0);

        // (xtWTH + rtHt1Rh) + (Rb[h] + Wb[h])
        nvinfer1::ITensor* actInput = net->addElementWise(*xtWTH, *rtHt1Rh, eOp::kSUM)->getOutput(0);

        // If bias is defines, both recurrence and normal bias must be present
        if (recurrenceBiasH && biasH)
        {
            nvinfer1::ITensor* secondSum = net->addElementWise(*recurrenceBiasH, *biasH, eOp::kSUM)->getOutput(0);
            actInput = net->addElementWise(*actInput, *secondSum, eOp::kSUM)->getOutput(0);
        }

        nvinfer1::IActivationLayer* htLayer = net->addActivation(*addClip(ctx, actInput, clip), activations.at(1));
        htLayer->setAlpha(activationAlphas.at(1));
        htLayer->setBeta(activationBetas.at(1));
        ht = htLayer->getOutput(0);
    }
    else
    {
        // h(t) = g(xtWTH + (r(t) . (H(t-1) * (R[h]^T) + Rb[h])) + Wb[h])
        // ht1Rh = H(t-1) * (R[h]^T)
        nvinfer1::ITensor* ht1Rh
            = net->addMatrixMultiply(*Ht1->getOutput(0), mOp::kNONE, *recurrenceWeightsH, mOp::kTRANSPOSE)
                  ->getOutput(0);

        // rtHtRhRbh = r(t) . (ht1Rh + Rb[h])
        if (recurrenceBiasH)
        {
            ht1Rh = net->addElementWise(*ht1Rh, *recurrenceBiasH, eOp::kSUM)->getOutput(0);
        }
        nvinfer1::ITensor* rtHtRhRbh = net->addElementWise(*rt, *ht1Rh, eOp::kPROD)->getOutput(0);

        // h(t) = g(xtWTH + rtHtRhRbh + Wb[h])
        if (biasH)
        {
            rtHtRhRbh = net->addElementWise(*rtHtRhRbh, *biasH, eOp::kSUM)->getOutput(0);
        }
        nvinfer1::IActivationLayer* htLayer = net->addActivation(
            *addClip(ctx, net->addElementWise(*xtWTH, *rtHtRhRbh, eOp::kSUM)->getOutput(0), clip), activations.at(1));
        htLayer->setAlpha(activationAlphas.at(1));
        htLayer->setBeta(activationBetas.at(1));
        ht = htLayer->getOutput(0);
    }
    LOG_VERBOSE("h(t) -> " << ht->getDimensions());

    // H(t) = (1 - z(t)) . h(t) + (z(t) . H(t-1))
    nvinfer1::ITensor* Ht
        = net->addElementWise(
                 *net->addElementWise(*net->addElementWise(*addConstantScalar(ctx, 1.f,
                                                                ::ONNX_NAMESPACE::TensorProto::FLOAT, Dims3{1, 1, 1})
                                                                ->getOutput(0),
                                              *zt, eOp::kSUB)
                                           ->getOutput(0),
                         *ht, eOp::kPROD)
                      ->getOutput(0),
                 *net->addElementWise(*zt, *Ht1->getOutput(0), eOp::kPROD)->getOutput(0), eOp::kSUM)
              ->getOutput(0);

    // singlePassShape = (1, batchSize, hiddenSize)
    nvinfer1::ITensor* singlePassShape = ctx->network()
                                             ->addElementWise(*gateOutputShape,
                                                 *addConstant(ctx, std::vector<int32_t>{numDirections, 1, 1},
                                                     ::ONNX_NAMESPACE::TensorProto_DataType_INT32, nvinfer1::Dims{1, 3})
                                                      ->getOutput(0),
                                                 nvinfer1::ElementWiseOperation::kDIV)
                                             ->getOutput(0);
    if (inputs.size() > 4 && inputs.at(4))
    {
        nvinfer1::ITensor* seqLens = &convertToTensor(inputs.at(4), ctx);
        auto maxLen = getAxisLength(ctx, input, 0);
        Ht = numDirections == 2 ? maskBidirRNNHidden(ctx, node, loop, seqLens, maxLen, Ht1->getOutput(0), Ht, singlePassShape) : maskRNNHidden(ctx, node, loop, seqLens, Ht1->getOutput(0), Ht, maxLen, direction == "reverse");
    }
    Ht1->setInput(1, *Ht);
    LOG_VERBOSE("H(t) -> " << Ht->getDimensions());

    std::vector<TensorOrWeights> outputs{};
    // Y = concatenation of all H(t) for each element of the sequence
    outputs.emplace_back(concatenateRNNOutputs(ctx, node, loop, singlePassShape, getAxisLength(ctx, input, 0), Ht, numDirections, inputs, direction == "reverse"));
    // Yh = last value of H(t)
    outputs.emplace_back(loop->addLoopOutput(*Ht1->getOutput(0), nvinfer1::LoopOutput::kLAST_VALUE)->getOutput(0));
    return {{outputs}};
}

DEFINE_BUILTIN_OP_IMPORTER(HardSigmoid)
{
    OnnxAttrs attrs(node, ctx);
    float alpha = attrs.get<float>("alpha", 0.2f);
    float beta = attrs.get<float>("beta", 0.5f);
    return activationHelper(ctx, node, inputs, nvinfer1::ActivationType::kHARD_SIGMOID, &alpha, &beta);
}

DEFINE_BUILTIN_OP_IMPORTER(Identity)
{
    auto* layer = ctx->network()->addIdentity(convertToTensor(inputs.at(0), ctx));
    ctx->registerLayer(layer, getNodeName(node));
    RETURN_FIRST_OUTPUT(layer);
}

DEFINE_BUILTIN_OP_IMPORTER(If)
{
    OnnxAttrs attrs(node, ctx);
    auto cond = inputs.at(0);

    ::ONNX_NAMESPACE::GraphProto const& thenGraph = attrs.get<::ONNX_NAMESPACE::GraphProto const&>("then_branch");
    ::ONNX_NAMESPACE::GraphProto const& elseGraph = attrs.get<::ONNX_NAMESPACE::GraphProto const&>("else_branch");

    // Number of outputs are the same between the two branches.
    ASSERT(thenGraph.output_size() == elseGraph.output_size()
            && "then/else subgraphs should have the same number of outputs.",
        ErrorCode::kINVALID_NODE);
    int32_t const nbOutputs = thenGraph.output_size();
    std::vector<TensorOrWeights> graphOutputs;

    // For constant conditions, parse only the selected subgraph
    if (cond.is_weights() && cond.weights().count() == 1)
    {
        // Boolean weights are stored as uint8_t
        auto const value = *(static_cast<uint8_t*>(cond.weights().values));
        ::ONNX_NAMESPACE::GraphProto const& body = value == 1 ? thenGraph : elseGraph;

        // Establish scope for names local to the subgraph.
        NameScope nameScope(*ctx);

        CHECK(onnx2trt::parseGraph(ctx, body));
        for (int32_t i = 0; i < nbOutputs; i++)
        {
            graphOutputs.emplace_back(ctx->tensors().at(body.output(i).name()));
        }
        return {graphOutputs};
    }

    //
    // The condition is not a build-time constant. Construct an if-conditional construct.
    //

    // The `condition` tensor must be a scalar boolean.
    auto* condTensor = convertToScalar(ctx, &convertToTensor(cond, ctx));
    ASSERT(condTensor && "Failed to convert the input cond to a scalar.", ErrorCode::kINVALID_NODE);

    auto conditional = ctx->network()->addIfConditional();
    conditional->setName(getNodeName(node).c_str());
    conditional->setCondition(*condTensor);

    std::vector<nvinfer1::ILayer*> thenLayers, elseLayers;
    StringMap<TensorOrWeights> thenSubgraphTensors;
    StringMap<TensorOrWeights> elseSubgraphTensors;
    CHECK(importSubgraph(ctx, thenGraph, thenLayers, thenSubgraphTensors));
    CHECK(importSubgraph(ctx, elseGraph, elseLayers, elseSubgraphTensors));

    using InputsMap = std::unordered_map<std::string, nvinfer1::IIfConditionalInputLayer*>;
    InputsMap inputsMap;
    CHECK(addIfInputLayers(ctx, conditional, inputsMap, thenLayers));
    CHECK(addIfInputLayers(ctx, conditional, inputsMap, elseLayers));
    CHECK(addIfOutputLayers(ctx, conditional, thenGraph, thenLayers, thenSubgraphTensors, elseGraph, elseLayers,
        elseSubgraphTensors, graphOutputs));

    return {graphOutputs};
}

DEFINE_BUILTIN_OP_IMPORTER(ImageScaler)
{
    nvinfer1::ITensor& tensor = convertToTensor(inputs.at(0), ctx);
    OnnxAttrs attrs{node, ctx};
    // Shift the input by a per-channel bias value.
    std::vector<float> biases = attrs.get<std::vector<float>>("bias");
    nvinfer1::Dims dims{1, static_cast<int>(biases.size())};
    ShapedWeights shiftWeights = ctx->createTempWeights(::ONNX_NAMESPACE::TensorProto_DataType_FLOAT, dims);
    std::copy(biases.begin(), biases.end(), static_cast<float*>(shiftWeights.values));
    // Scale is applied to every element of the input, but we need to duplicate it over every channel.
    float scale = attrs.get<float>("scale", 1.0f);
    ShapedWeights scaleWeights = ctx->createTempWeights(::ONNX_NAMESPACE::TensorProto_DataType_FLOAT, dims);
    std::fill(static_cast<float*>(scaleWeights.values), static_cast<float*>(scaleWeights.values) + scaleWeights.count(),
        scale);
    // Finally add the scale layer.
    auto layer = ctx->network()->addScale(
        tensor, nvinfer1::ScaleMode::kCHANNEL, shiftWeights, scaleWeights, nvinfer1::Weights{});
    ctx->registerLayer(layer, getNodeName(node));
    RETURN_FIRST_OUTPUT(layer);
}

DEFINE_BUILTIN_OP_IMPORTER(InstanceNormalization)
{
    // Scales and biases must be initializers
    ASSERT(inputs.at(1).is_weights() && "The scale tensor is required to be an initializer.",
        ErrorCode::kUNSUPPORTED_NODE);
    ASSERT(
        inputs.at(2).is_weights() && "The bias tensor is required to be an initializer.", ErrorCode::kUNSUPPORTED_NODE);
    nvinfer1::ITensor* tensorPtr = &convertToTensor(inputs.at(0), ctx);
    int32_t nbDims = tensorPtr->getDimensions().nbDims;
    ASSERT(nbDims >= 3 && nbDims <= 5 && "TensorRT only supports InstanceNormalization on 3D, 4D, or 5D tensors!",
        ErrorCode::kUNSUPPORTED_NODE);

    const bool needToExpandDims = (nbDims == 3);
    if (needToExpandDims)
    {
        // Expand spatial dims from 1D to 2D
        std::vector<int32_t> const axes{3};
        tensorPtr = unsqueezeTensor(ctx, node, *tensorPtr, axes);
        ASSERT(tensorPtr && "Failed to unsqueeze tensor.", ErrorCode::kUNSUPPORTED_NODE);
    }
    auto scale_weights = inputs.at(1).weights();
    auto bias_weights = inputs.at(2).weights();
    OnnxAttrs attrs(node, ctx);
    float epsilon = attrs.get("epsilon", 1e-5f);
    int32_t const relu{0};  // the ONNX instance norm op does not use the relu parameter
    float const alpha{0.f}; // the ONNX instance norm op does not use the alpha parameter

    // Populate instanceNormalization plugin properties.
    std::string const pluginName = "InstanceNormalization_TRT";
    std::string const pluginVersion = "1";
    std::vector<nvinfer1::PluginField> f;
    f.emplace_back("epsilon", &epsilon, nvinfer1::PluginFieldType::kFLOAT32, 1);
    f.emplace_back("scales", scale_weights.values, nvinfer1::PluginFieldType::kFLOAT32, scale_weights.count());
    f.emplace_back("bias", bias_weights.values, nvinfer1::PluginFieldType::kFLOAT32, bias_weights.count());
    f.emplace_back("relu", &relu, nvinfer1::PluginFieldType::kINT32, 1);
    f.emplace_back("alpha", &alpha, nvinfer1::PluginFieldType::kFLOAT32, 1);

    // Create plugin from registry
    auto const plugin = createPlugin(getNodeName(node), importPluginCreator(pluginName, pluginVersion), f);

    ASSERT(plugin != nullptr && "InstanceNormalization plugin was not found in the plugin registry!",
        ErrorCode::kUNSUPPORTED_NODE);

    auto* layer = ctx->network()->addPluginV2(&tensorPtr, 1, *plugin);
    ctx->registerLayer(layer, getNodeName(node));
    tensorPtr = layer->getOutput(0);

    if (needToExpandDims)
    {
        // Un-expand spatial dims back to 1D
        std::vector<int32_t> const axes{3};
        tensorPtr = squeezeTensor(ctx, node, *tensorPtr, axes);
        ASSERT(tensorPtr && "Failed to unsqueeze tensor.", ErrorCode::kUNSUPPORTED_NODE);
    }

    return {{tensorPtr}};
}

DEFINE_BUILTIN_OP_IMPORTER(IsNaN)
{
    // IEEE arithmetic guarantees that x == x is false if x is a NaN, and true otherwise.
    std::vector<TensorOrWeights> const newInputs{inputs[0], inputs[0]};
    auto equalResult = elementwiseHelper(ctx, node, newInputs, nvinfer1::ElementWiseOperation::kEQUAL);
    if (equalResult.is_error())
    {
        return equalResult;
    }
    auto equalRet = equalResult.value().at(0);
    return unaryHelper(ctx, node, equalRet, nvinfer1::UnaryOperation::kNOT);
}

DEFINE_BUILTIN_OP_IMPORTER(LeakyRelu)
{
    OnnxAttrs attrs(node, ctx);
    float alpha = attrs.get<float>("alpha", 0.01f);
    return activationHelper(ctx, node, inputs, nvinfer1::ActivationType::kLEAKY_RELU, &alpha);
}

DEFINE_BUILTIN_OP_IMPORTER(Less)
{
    return elementwiseHelper(ctx, node, inputs, nvinfer1::ElementWiseOperation::kLESS);
}

DEFINE_BUILTIN_OP_IMPORTER(LessOrEqual)
{
    return {{greaterLessOrEqual(ctx, node, &convertToTensor(inputs.at(0), ctx), &convertToTensor(inputs.at(1), ctx),
        /*greater*/ false)}};
}

DEFINE_BUILTIN_OP_IMPORTER(Log)
{
    return unaryHelper(ctx, node, inputs.at(0), nvinfer1::UnaryOperation::kLOG);
}

DEFINE_BUILTIN_OP_IMPORTER(LogSoftmax)
{
    auto& input = convertToTensor(inputs.at(0), ctx);
    // Don't use softmax converter since it adds a shuffle layer
    // which prevents the builder to fuse softmax and log operations.
    auto* softmax = addSoftmax(ctx, node, input);
    nvinfer1::IUnaryLayer* unaryLayer = ctx->network()->addUnary(*softmax, nvinfer1::UnaryOperation::kLOG);
    // Reshape back to original shape
    auto* reshapeLayer = addShuffle(ctx, *unaryLayer->getOutput(0), shapeOf(input));
    RETURN_FIRST_OUTPUT(reshapeLayer);
}

DEFINE_BUILTIN_OP_IMPORTER(Loop)
{
    constexpr int32_t NB_NON_STATE_INPUTS = 2; // First 2 inputs are trip count and condition respectively.
    constexpr int32_t NB_DISCARDED_OUTPUTS
        = 1; // First output is the updated value of the condition, and is ignored by the outer loop node.
    constexpr int32_t MAX_SCAN_OUTPUT_LENGTH = 1024; // Maximum length for scan outputs if trip count is not set.
    ASSERT((inputs.size() >= 2) && "The Loop operator requires at least 2 inputs.", ErrorCode::kINVALID_NODE);
    OnnxAttrs attrs(node, ctx);
    int32_t const nbInputs = node.input().size();
    // The number of state variables on the input and output is the same.
    int32_t const nbStateVars = nbInputs - NB_NON_STATE_INPUTS;

    ::ONNX_NAMESPACE::GraphProto const& body = attrs.get<::ONNX_NAMESPACE::GraphProto const&>("body");

    auto loop = ctx->network()->addLoop();
    loop->setName(getNodeName(node).c_str());

    // Establish scope for names local to the subgraph.
    NameScope nameScope(*ctx);

    // Trip count and condition are optional inputs.
    nvinfer1::ITensor* tripLimit{nullptr};
    if (inputs[0])
    {
        // Some convertors will use INT_MAX to signify "use cond input as loop termination". From TRT's perspective,
        // we can just treat these cases as an empty tripLimit.
        bool const isMaxTripCount = inputs[0].is_weights()
            && static_cast<int32_t*>(inputs[0].weights().values)[0] == std::numeric_limits<int32_t>::max();
        if (!isMaxTripCount)
        {
            tripLimit = convertToScalar(ctx, &convertToTensor(inputs[0], ctx));
            ASSERT(tripLimit && "Failed to convert the trip-count input to a scalar.", ErrorCode::kINVALID_NODE);
            ctx->loopTensors()[body.input(0).name()] = node.input(0);
            loop->addTripLimit(*tripLimit, nvinfer1::TripLimit::kCOUNT);
            // First graph input is iteration_num, so create a loop counter
            auto counter = addLoopCounter(ctx, loop, 0);
            ctx->registerTensor(counter, body.input(0).name());
        }
    }
    nvinfer1::ITensor* cond{nullptr};
    if (inputs[1])
    {
        cond = convertToScalar(ctx, &convertToTensor(inputs[1], ctx));
        ASSERT(cond && "Failed to convert the input cond to a scalar.", ErrorCode::kINVALID_NODE);
        ctx->loopTensors()[body.input(1).name()] = node.input(1);
        ctx->registerTensor(cond, body.input(1).name());
    }
    // Add initial state inputs using recurrent layers.
    std::vector<nvinfer1::IRecurrenceLayer*> stateVars{};
    for (size_t i = 2; i < inputs.size(); ++i)
    {
        stateVars.emplace_back(loop->addRecurrence(convertToTensor(inputs[i], ctx)));
        ctx->loopTensors()[body.input(i).name()] = node.input(i);
        ctx->registerTensor(TensorOrWeights{stateVars.back()->getOutput(0)}, body.input(i).name());
    }

    // Loop body
    CHECK(onnx2trt::parseGraph(ctx, body));

    if (cond)
    {
        // Add recurrence for loop condition
        auto recurrence = loop->addRecurrence(*cond);
        auto const& bodyOutputName = body.output(0).name();
        auto condOutput = convertToScalar(ctx, &convertToTensor(ctx->tensors().at(bodyOutputName), ctx));
        recurrence->setInput(1, *condOutput);
        loop->addTripLimit(*recurrence->getOutput(0), nvinfer1::TripLimit::kWHILE);
    }

    // Set final values of state variables.
    std::vector<TensorOrWeights> nodeOutputs{};
    for (int32_t i = 0; i < nbStateVars; ++i)
    {
        // The first output of the body graph is the updated condition, which is ignored by the Loop node.
        int32_t const index = i + NB_DISCARDED_OUTPUTS;
        auto const& bodyOutputName = body.output(index).name();
        auto& stateOutput = convertToTensor(ctx->tensors().at(bodyOutputName), ctx);
        LOG_VERBOSE("For state variable output: " << bodyOutputName
                                                  << ", found matching tensor: " << stateOutput.getName()
                                                  << ", with shape: " << stateOutput.getDimensions());
        stateVars.at(i)->setInput(1, stateOutput);
        // Each state variable is also a loop output
        nodeOutputs.emplace_back(
            loop->addLoopOutput(*stateVars.at(i)->getOutput(0), nvinfer1::LoopOutput::kLAST_VALUE)->getOutput(0));
    }
    int32_t const nbOutputs = body.output_size();
    // Finally, set up scan outputs if there are any
    for (int32_t i = nbStateVars + NB_DISCARDED_OUTPUTS; i < nbOutputs; ++i)
    {
        auto const& bodyOutputName = body.output(i).name();
        auto& scanOutput = convertToTensor(ctx->tensors().at(bodyOutputName), ctx);
        LOG_VERBOSE("For scan output: " << bodyOutputName << ", found matching tensor: " << scanOutput.getName()
                                        << ", with shape: " << scanOutput.getDimensions());
        nvinfer1::ILoopOutputLayer* trtScanOut = loop->addLoopOutput(scanOutput, nvinfer1::LoopOutput::kCONCATENATE, 0);
        // If trip limit is set, we can set the loop output to the tripLimit, otherwise, set to some dummy constant
        // value.
        // In the latter case, the scan outputs must not be used in the rest of the model.
        if (tripLimit)
        {
            trtScanOut->setInput(1, *tripLimit);
        }
        else
        {
            trtScanOut->setInput(
                1, *addConstantScalar(ctx, MAX_SCAN_OUTPUT_LENGTH, ::ONNX_NAMESPACE::TensorProto_DataType_INT32)
                        ->getOutput(0));
        }
        nodeOutputs.emplace_back(trtScanOut->getOutput(0));
    }

    return {nodeOutputs};
}

DEFINE_BUILTIN_OP_IMPORTER(LRN)
{
    nvinfer1::ITensor& tensor = convertToTensor(inputs.at(0), ctx);
    OnnxAttrs attrs(node, ctx);
    int size = attrs.get<int>("size");
    float alpha = attrs.get<float>("alpha", 0.0001f);
    float beta = attrs.get<float>("beta", 0.75f);
    float bias = attrs.get<float>("bias", 1.0f);
    auto* layer = ctx->network()->addLRN(tensor, size, alpha, beta, bias);
    ctx->registerLayer(layer, getNodeName(node));
    RETURN_FIRST_OUTPUT(layer);
}

DEFINE_BUILTIN_OP_IMPORTER(LSTM)
{
    using trtAct = nvinfer1::ActivationType;
    using eOp = nvinfer1::ElementWiseOperation;

    OnnxAttrs attrs{node, ctx};
    constexpr int32_t NUM_GATES = 4;
    std::string const direction = attrs.get<std::string>("direction", "forward");
    int32_t const numDirections = (direction == "bidirectional") ? 2 : 1;
    int32_t const hiddenSize = attrs.get<int>("hidden_size");
    int32_t const inputForget = attrs.get("input_forget", 0);
    float const clip = attrs.get("clip", -1.f); // Clipping cannot be negative, so -1.0 is a good sentinel value.

    ASSERT(
        inputForget == 0 && "Coupled input/forget is unsupported in the LSTM converter", ErrorCode::kUNSUPPORTED_NODE);

    // The input is in SBE format
    nvinfer1::ITensor* input = &convertToTensor(inputs.at(0), ctx);
    nvinfer1::ITensor* weights = &convertToTensor(inputs.at(1), ctx);
    nvinfer1::ITensor* recurrenceWeights = &convertToTensor(inputs.at(2), ctx);

    constexpr int32_t NUM_ACTIVATIONS = 3;
    std::vector<trtAct> defaultActs{trtAct::kSIGMOID, trtAct::kTANH, trtAct::kTANH};
    if (numDirections == 2)
    {
        defaultActs.insert(defaultActs.end(), {trtAct::kSIGMOID, trtAct::kTANH, trtAct::kTANH});
    }
    std::vector<trtAct> activations = attrs.get<std::vector<trtAct>>("activations", defaultActs);

    std::vector<float> activationAlphas = attrs.get<std::vector<float>>("activation_alpha", std::vector<float>{});
    activationAlphas = parseLSTMActivationValues(activations, activationAlphas, true);

    std::vector<float> activationBetas = attrs.get<std::vector<float>>("activation_beta", std::vector<float>{});
    activationBetas = parseLSTMActivationValues(activations, activationBetas, false);

    // TODO: Support cases where in bidirectional LSTMs, activations of reverse iteration do not match forward pass.
    // TODO: This will require splitting the input tensor in the loop when applying activations.
    if (numDirections == 2)
    {
        ASSERT(std::equal(activations.begin(), activations.begin() + NUM_ACTIVATIONS, activations.begin() + NUM_ACTIVATIONS)
            && "The parser does not currently support cases where activations for the reverse pass of the LSTM do not match the forward pass.", ErrorCode::kUNSUPPORTED_NODE);
        ASSERT(std::equal(activationAlphas.begin(), activationAlphas.begin() + NUM_ACTIVATIONS, activationAlphas.begin() + NUM_ACTIVATIONS)
            && "The parser does not currently support cases where activation alphas for the reverse pass of the LSTM do not match the forward pass.", ErrorCode::kUNSUPPORTED_NODE);
        ASSERT(std::equal(activationBetas.begin(), activationBetas.begin() + NUM_ACTIVATIONS, activationBetas.begin() + NUM_ACTIVATIONS)
            && "The parser does not currently support cases where activation betas for the reverse pass of the LSTM do not match the forward pass.", ErrorCode::kUNSUPPORTED_NODE);
    }

    // Roll Rb into Wb (and RBb into WBb). Bias is in the form  [Wb[iofc], Rb[iofc], WBb[iofc], RBb[iofc]].
    // So reshape such that we can perform a reduction to add Wb and Rb.
    nvinfer1::ITensor* combinedBias{nullptr};
    if (inputs.size() > 3 && inputs.at(3))
    {
        nvinfer1::ITensor* bias = &convertToTensor(inputs.at(3), ctx);
        LOG_VERBOSE("Bias shape is: " << bias->getDimensions());
        // Reshape to [[Wb[iofc], Rb[iofc]], [WBb[iofc], RBb[iofc]]]
        nvinfer1::IShuffleLayer* reshapeBias = ctx->network()->addShuffle(*bias);
        reshapeBias->setReshapeDimensions(nvinfer1::Dims3{numDirections, 2, NUM_GATES * hiddenSize});
        reshapeBias->setZeroIsPlaceholder(false);
        LOG_VERBOSE("Reshaping bias to: " << reshapeBias->getOutput(0)->getDimensions());
        combinedBias = ctx->network()
                           ->addReduce(*reshapeBias->getOutput(0), nvinfer1::ReduceOperation::kSUM, /*axis=*/0b010,
                               /*keepDimensions=*/true)
                           ->getOutput(0);
        LOG_VERBOSE("After reduction, bias shape is: " << combinedBias->getDimensions());
    }

    // Get a shape tensor containing: (numDirections, batchSize, hiddenSize)
    auto const initialStateShape = [&ctx, &numDirections, &hiddenSize, &input]() -> nvinfer1::ITensor* {
        // Get batchSize from input shape
        nvinfer1::ITensor* numDirectionsTensor
            = addConstantScalar(ctx, numDirections, ::ONNX_NAMESPACE::TensorProto_DataType_INT32, nvinfer1::Dims{1, 1})
                  ->getOutput(0);
        LOG_VERBOSE("numDirectionsTensor shape: " << numDirectionsTensor->getDimensions());
        nvinfer1::ITensor* hiddenSizeTensor
            = addConstantScalar(ctx, hiddenSize, ::ONNX_NAMESPACE::TensorProto_DataType_INT32, nvinfer1::Dims{1, 1})
                  ->getOutput(0);
        LOG_VERBOSE("hiddenSizeTensor shape: " << hiddenSizeTensor->getDimensions());
        nvinfer1::ITensor* batchSizeTensor = getAxisLength(ctx, input, 1, nvinfer1::Dims{1, 1});
        LOG_VERBOSE("batchSizeTensor shape: " << batchSizeTensor->getDimensions());

        std::array<nvinfer1::ITensor*, 3> tensors{{numDirectionsTensor, batchSizeTensor, hiddenSizeTensor}};
        nvinfer1::IConcatenationLayer* concatenatedShape = ctx->network()->addConcatenation(tensors.data(), 3);
        return concatenatedShape->getOutput(0);
    };
    nvinfer1::ITensor* gateOutputShape = initialStateShape();
    LOG_VERBOSE("Gate output rank (equal to initial hidden/cell state rank): " << gateOutputShape->getDimensions());

    auto const getInitialInputValue = [&ctx, &gateOutputShape, &inputs, &node](size_t inputIdx) -> nvinfer1::ITensor* {
        if (inputs.size() > inputIdx && inputs.at(inputIdx))
        {
            return &convertToTensor(inputs.at(inputIdx), ctx);
        }
        return constantOfShape(ctx, node,
            addConstantScalar(ctx, 0.f, ::ONNX_NAMESPACE::TensorProto_DataType_FLOAT, nvinfer1::Dims{1, 1})
                ->getOutput(0),
            gateOutputShape);
    };

    nvinfer1::ITensor* initialHidden = getInitialInputValue(5);
    LOG_VERBOSE("Initial hidden state shape: " << initialHidden->getDimensions());

    nvinfer1::ITensor* initialCellState = getInitialInputValue(6);
    LOG_VERBOSE("Initial cell state shape: " << initialCellState->getDimensions());

    LOG_VERBOSE("Entering Loop");
    // Scan over the S dimension of the input
    auto loop = ctx->network()->addLoop();
    nvinfer1::ITensor* tripLimit = getAxisLength(ctx, input, 0);
    loop->addTripLimit(*tripLimit, nvinfer1::TripLimit::kCOUNT);

    // Add X(t)
    nvinfer1::ITensor* iterationInput = addRNNInput(ctx, node, loop, inputs, direction);
    ASSERT(iterationInput && "Failed to add RNN input.", ErrorCode::kINVALID_NODE);

    // H(t-1)
    nvinfer1::IRecurrenceLayer* Ht1 = loop->addRecurrence(*initialHidden);
    ctx->registerLayer(Ht1, getNodeName(node));
    LOG_VERBOSE("Hidden state shape: " << Ht1->getOutput(0)->getDimensions());

    // C(t-1)
    nvinfer1::IRecurrenceLayer* Ct1 = loop->addRecurrence(*initialCellState);
    LOG_VERBOSE("Cell state shape: " << Ct1->getOutput(0)->getDimensions());

    // Compute intermediate(t) = (X(t) * W^T + H(t-1) * R^T + (Wb + Rb)). intermediate(t) has shape (numDirections,
    // batchSize, 4 * hiddenSize)
    nvinfer1::ITensor* xtWT = ctx->network()
                                  ->addMatrixMultiply(*iterationInput, nvinfer1::MatrixOperation::kNONE, *weights,
                                      nvinfer1::MatrixOperation::kTRANSPOSE)
                                  ->getOutput(0);
    LOG_VERBOSE("X(t) * W^T -> " << xtWT->getDimensions());

    nvinfer1::ITensor* ht1RT = ctx->network()
                                   ->addMatrixMultiply(*Ht1->getOutput(0), nvinfer1::MatrixOperation::kNONE,
                                       *recurrenceWeights, nvinfer1::MatrixOperation::kTRANSPOSE)
                                   ->getOutput(0);
    LOG_VERBOSE("H(t-1) * R^T -> " << ht1RT->getDimensions());

    nvinfer1::ITensor* intermediatet = ctx->network()->addElementWise(*xtWT, *ht1RT, eOp::kSUM)->getOutput(0);
    if (combinedBias)
    {
        intermediatet = ctx->network()->addElementWise(*intermediatet, *combinedBias, eOp::kSUM)->getOutput(0);
    }
    LOG_VERBOSE("intermediate(t) -> " << intermediatet->getDimensions());

    // Gate shape is (numDirections, batchSize, hiddenSize)
    auto const isolateGate
        = [&ctx, &hiddenSize, &gateOutputShape](nvinfer1::ITensor* gates, int32_t gateIndex) -> nvinfer1::ITensor* {
        nvinfer1::ISliceLayer* isolate = ctx->network()->addSlice(
            *gates, nvinfer1::Dims3{0, 0, 0}, nvinfer1::Dims3{0, 0, 0}, nvinfer1::Dims3{1, 1, 1});
        isolate->setInput(1,
            *addConstant(ctx, std::vector<int32_t>{0, 0, gateIndex * hiddenSize},
                ::ONNX_NAMESPACE::TensorProto_DataType_INT32, nvinfer1::Dims{1, 3})
                 ->getOutput(0));               // Start
        isolate->setInput(2, *gateOutputShape); // Size
        return isolate->getOutput(0);
    };

    // Compute peephole connections
    nvinfer1::ITensor* peephole{nullptr};
    if (inputs.size() > 7 && inputs.at(7))
    {
        peephole = &convertToTensor(inputs.at(7), ctx);
    }

    auto const addPeephole = [&ctx, &node, &hiddenSize, &numDirections, &peephole](nvinfer1::ITensor* gate,
                                 nvinfer1::ITensor* cellState, int32_t gateIndex) -> nvinfer1::ITensor* {
        nvinfer1::ISliceLayer* isolatePeephole
            = ctx->network()->addSlice(*peephole, nvinfer1::Dims2{0, gateIndex * hiddenSize},
                nvinfer1::Dims2{numDirections, hiddenSize}, nvinfer1::Dims2{1, 1});
        auto* peepholeWeights = unsqueezeTensor(ctx, node, *isolatePeephole->getOutput(0), std::vector<int32_t>{1});
        LOG_VERBOSE("Peephole weight for gate: " << gateIndex << " shape: " << peepholeWeights->getDimensions());

        return ctx->network()
            ->addElementWise(*gate,
                *ctx->network()->addElementWise(*peepholeWeights, *cellState, eOp::kPROD)->getOutput(0), eOp::kSUM)
            ->getOutput(0);
    };

    // NOTE: . represents a hadamard product
    nvinfer1::ITensor* itGate = isolateGate(intermediatet, 0);

    if (peephole)
    {
        // i(t) (w/ peephole) =  i(t) + Pi . C(t-1)
        itGate = addPeephole(itGate, Ct1->getOutput(0), 0);
    }

    nvinfer1::IActivationLayer* itGateAct
        = ctx->network()->addActivation(*addClip(ctx, itGate, clip), activations.at(0));
    itGateAct->setAlpha(activationAlphas.at(0));
    itGateAct->setBeta(activationBetas.at(0));
    itGate = itGateAct->getOutput(0);

    nvinfer1::ITensor* ftGate = isolateGate(intermediatet, 2);

    if (peephole)
    {
        // f(t) (w/ peephole) =  f(t) + Pf . C(t-1)
        ftGate = addPeephole(ftGate, Ct1->getOutput(0), 2);
    }

    nvinfer1::IActivationLayer* ftGateAct
        = ctx->network()->addActivation(*addClip(ctx, ftGate, clip), activations.at(0));
    ftGateAct->setAlpha(activationAlphas.at(0));
    ftGateAct->setBeta(activationBetas.at(0));
    ftGate = ftGateAct->getOutput(0);

    // c(t) = g(intermediate(t)[:, :, 3H:4H])
    nvinfer1::IActivationLayer* ctAct
        = ctx->network()->addActivation(*addClip(ctx, isolateGate(intermediatet, 3), clip), activations.at(1));
    ctAct->setAlpha(activationAlphas.at(1));
    ctAct->setBeta(activationBetas.at(1));

    nvinfer1::ITensor* ctGate = ctAct->getOutput(0);
    LOG_VERBOSE("c(t) -> " << ctGate->getDimensions());

    // C(t) = f(t) . C(t - 1) + i(t) . c(t)
    nvinfer1::ITensor* operandIC = ctx->network()->addElementWise(*itGate, *ctGate, eOp::kPROD)->getOutput(0);
    nvinfer1::ITensor* operandFC = ctx->network()->addElementWise(*ftGate, *Ct1->getOutput(0), eOp::kPROD)->getOutput(0);
    nvinfer1::ITensor* Ct
        = ctx->network()
              ->addElementWise(*operandFC, *operandIC, eOp::kSUM)
              ->getOutput(0);

    nvinfer1::ITensor* singlePassShape
        = ctx->network()
              ->addElementWise(*gateOutputShape,
                  *addConstant(ctx, std::vector<int>{numDirections, 1, 1}, ::ONNX_NAMESPACE::TensorProto_DataType_INT32,
                       nvinfer1::Dims{1, 3})
                       ->getOutput(0),
                  eOp::kDIV)
              ->getOutput(0);

    if (inputs.size() > 4 && inputs.at(4))
    {
        nvinfer1::ITensor* seqLens = &convertToTensor(inputs.at(4), ctx);
        auto maxLen = getAxisLength(ctx, input, 0);
        Ct = numDirections == 2 ? maskBidirRNNHidden(ctx, node, loop, seqLens, maxLen, Ct1->getOutput(0), Ct, singlePassShape) : maskRNNHidden(ctx, node, loop, seqLens, Ct1->getOutput(0), Ct, maxLen, direction == "reverse");
    }

    Ct1->setInput(1, *Ct);
    LOG_VERBOSE("C(t) -> " << Ct->getDimensions());

    nvinfer1::ITensor* otGate = isolateGate(intermediatet, 1);

    if (peephole)
    {
        // o(t) (w/ peephole) =  o(t) + Po . C(t)
        otGate = addPeephole(otGate, Ct, 1);
    }

    nvinfer1::IActivationLayer* otGateAct
        = ctx->network()->addActivation(*addClip(ctx, otGate, clip), activations.at(0));
    otGateAct->setAlpha(activationAlphas.at(0));
    otGateAct->setBeta(activationBetas.at(0));
    otGate = otGateAct->getOutput(0);

    // H(t) = o(t) . h(C(t))
    nvinfer1::IActivationLayer* hAct = ctx->network()->addActivation(*addClip(ctx, Ct, clip), activations.at(2));
    hAct->setAlpha(activationAlphas.at(2));
    hAct->setBeta(activationBetas.at(2));

    nvinfer1::ITensor* Ht = ctx->network()->addElementWise(*otGate, *hAct->getOutput(0), eOp::kPROD)->getOutput(0);
    if (inputs.size() > 4 && inputs.at(4))
    {
        nvinfer1::ITensor* seqLens = &convertToTensor(inputs.at(4), ctx);
        auto maxLen = getAxisLength(ctx, input, 0);
        Ht = numDirections == 2 ? maskBidirRNNHidden(ctx, node, loop, seqLens, maxLen, Ht1->getOutput(0), Ht, singlePassShape) : maskRNNHidden(ctx, node, loop, seqLens, Ht1->getOutput(0), Ht, maxLen, direction == "reverse");
    }
    Ht1->setInput(1, *Ht);
    LOG_VERBOSE("H(t) -> " << Ht->getDimensions());

    std::vector<TensorOrWeights> outputs{};
    // Y = concatenation of all H(t) for each element of the sequence
    // singlePassShape = (1, batchSize, hiddenSize)

    outputs.emplace_back(
        concatenateRNNOutputs(ctx, node, loop, singlePassShape, getAxisLength(ctx, input, 0), Ht, numDirections, inputs, direction == "reverse"));
    // Yh = last value of H(t)
    outputs.emplace_back(loop->addLoopOutput(*Ht1->getOutput(0), nvinfer1::LoopOutput::kLAST_VALUE)->getOutput(0));
    // Yc = last value of C(t)
    outputs.emplace_back(loop->addLoopOutput(*Ct1->getOutput(0), nvinfer1::LoopOutput::kLAST_VALUE)->getOutput(0));

    return {{outputs}};
}

DEFINE_BUILTIN_OP_IMPORTER(LpNormalization)
{
    using eOp = nvinfer1::ElementWiseOperation;
    using uOp = nvinfer1::UnaryOperation;
    using rOp = nvinfer1::ReduceOperation;

    OnnxAttrs attrs(node, ctx);
    nvinfer1::ITensor* input = &convertToTensor(inputs.at(0), ctx);
    int32_t axis = attrs.get<int32_t>("axis", -1);
    int32_t p = attrs.get<int32_t>("p", 2);
    int32_t nbDims = input->getDimensions().nbDims;
    DataType dt = input->getType();
    ASSERT((dt == DataType::kFLOAT || dt == DataType::kHALF) && "Only float inputs/outputs supported in LpNormalization.", ErrorCode::kINVALID_NODE);

    CHECK(convertAxis(axis, nbDims));

    ASSERT((p == 1 || p == 2) && "Only L1 and L2 normalization are supported.", ErrorCode::kINVALID_NODE);
    nvinfer1::ITensor* norm{nullptr};
    TensorOrWeights zeros = ctx->createTempWeights(::ONNX_NAMESPACE::TensorProto::FLOAT, {0,{}});
    nvinfer1::ITensor* zerosTensor = &convertToTensor(zeros, ctx);
    broadcastTensor(ctx, zerosTensor, nbDims);

    if (p == 1) {
        // abs(x)
        nvinfer1::IUnaryLayer* absLayer = ctx->network()->addUnary(*input, uOp::kABS);
        ctx->registerLayer(absLayer, getNodeName(node));
        norm = absLayer->getOutput(0);

        // norm coeff = sum(abs(x)) along axis dimension
        nvinfer1::IReduceLayer* reduceLayer = ctx->network()->addReduce(*norm, rOp::kSUM, 1 << axis, true);
        ctx->registerLayer(reduceLayer, getNodeName(node));
        norm = reduceLayer->getOutput(0);
    }
    else if (p == 2)
    {
        // x^2
        auto* sqrLayer = ctx->network()->addElementWise(*input, *input, eOp::kPROD);
        ctx->registerLayer(sqrLayer, getNodeName(node));
        norm = sqrLayer->getOutput(0);

        // sum(x^2) along axis dimension
        nvinfer1::IReduceLayer* reduceLayer = ctx->network()->addReduce(*norm, rOp::kSUM, 1 << axis, true);
        ctx->registerLayer(reduceLayer, getNodeName(node));
        norm = reduceLayer->getOutput(0);

        // norm coeff = sqrt(sum(x^2))
        nvinfer1::IUnaryLayer* sqrtLayer = ctx->network()->addUnary(*norm, uOp::kSQRT);
        ctx->registerLayer(sqrtLayer, getNodeName(node));
        norm = sqrtLayer->getOutput(0);
    }

    // norm coeff |= 1 (change 0s to 1s, leave all other values same)
    nvinfer1::IElementWiseLayer* maskLayer = ctx->network()->addElementWise(*norm, *zerosTensor, eOp::kEQUAL);
    ctx->registerLayer(maskLayer, getNodeName(node));
    nvinfer1::ITensor* mask = maskLayer->getOutput(0);
    mask = castHelper(ctx, mask, dt);
    auto* combinedLayer = ctx->network()->addElementWise(*norm, *mask, eOp::kSUM);
    ctx->registerLayer(combinedLayer, getNodeName(node));
    norm = combinedLayer->getOutput(0);

    // x/(norm coeff)
    // norm tensor is broadcast along axis dimension to match shape of input
    auto *layer = ctx->network()->addElementWise(
        *input, *norm, eOp::kDIV);
    ctx->registerLayer(layer, getNodeName(node));
    ASSERT(layer && "Failed to register layer.", ErrorCode::kUNSUPPORTED_NODE);

    RETURN_FIRST_OUTPUT(layer);
}

DEFINE_BUILTIN_OP_IMPORTER(LpPool)
{
    using eOp = nvinfer1::ElementWiseOperation;
    using uOp = nvinfer1::UnaryOperation;
    using pType = nvinfer1::PoolingType;

    OnnxAttrs attrs(node, ctx);
    nvinfer1::ITensor* input = &convertToTensor(inputs.at(0), ctx);
    int32_t p = attrs.get<int32_t>("p", 2);
    int32_t nbDims = input->getDimensions().nbDims;
    int32_t nbSpatialDims = attrs.get<nvinfer1::Dims>("kernel_shape").nbDims;

    DataType dt = input->getType();
    ASSERT((dt == DataType::kFLOAT || dt == DataType::kHALF) && "Only float inputs/outputs supported in LpPool.", ErrorCode::kINVALID_NODE);
    ASSERT((p == 1 || p == 2) && "Only L1 and L2 normalization are supported.", ErrorCode::kINVALID_NODE);

    nvinfer1::Dims kernelShape = makeDims(nbSpatialDims, 1);
    nvinfer1::Dims strides = makeDims(nbSpatialDims, 1);
    nvinfer1::Dims begPadding = makeDims(nbSpatialDims, 0);
    nvinfer1::Dims endPadding = makeDims(nbSpatialDims, 0);
    nvinfer1::PaddingMode paddingMode;
    bool exclude_padding(false);
    getKernelParams(ctx, node, &kernelShape, &strides, &begPadding, &endPadding, paddingMode, exclude_padding);

    nvinfer1::Dims scalarDims = makeDims(nbDims, 1);
    float kernelSz{1.0f};
    for (int32_t i = 0; i < kernelShape.nbDims; i++)
    {
        kernelSz *= kernelShape.d[i];
    }
    nvinfer1::ITensor* kernelSzTensor
        = addConstantScalar(ctx, kernelSz, ::ONNX_NAMESPACE::TensorProto::FLOAT, scalarDims)->getOutput(0);

    nvinfer1::ITensor* output{nullptr};
    if (p == 1) {
        // x' = abs(x)
        nvinfer1::IUnaryLayer* absLayer = ctx->network()->addUnary(*input, uOp::kABS);
        ctx->registerLayer(absLayer, getNodeName(node));
        output = absLayer->getOutput(0);
    } else if (p == 2) {
        // x' = x^2
        auto* sqrLayer = ctx->network()->addElementWise(*input, *input, eOp::kPROD);
        ctx->registerLayer(sqrLayer, getNodeName(node));
        output = sqrLayer->getOutput(0);
    }

    // pool_avg(x')
    nvinfer1::IPoolingLayer* poolLayer = ctx->network()->addPoolingNd(*output, pType::kAVERAGE, kernelShape);
    poolLayer->setPaddingMode(paddingMode);
    poolLayer->setPrePadding(begPadding);
    poolLayer->setPostPadding(endPadding);
    poolLayer->setStrideNd(strides);
    poolLayer->setAverageCountExcludesPadding(exclude_padding);
    ctx->registerLayer(poolLayer, getNodeName(node));
    output = poolLayer->getOutput(0);

    // pool_sum = pool_avg(x')*kernel_size
    auto* correctedSumLayer = ctx->network()->addElementWise(*output, *kernelSzTensor, eOp::kPROD);
    ctx->registerLayer(correctedSumLayer, getNodeName(node));
    output = correctedSumLayer->getOutput(0);

    // if p == 1, output = pool_sum
    // if p == 2, output = sqrt(pool_sum)
    if (p == 2) {
        nvinfer1::IUnaryLayer* sqrtLayer = ctx->network()->addUnary(*output, uOp::kSQRT);
        ctx->registerLayer(sqrtLayer, getNodeName(node));
        output = sqrtLayer->getOutput(0);
    }
    return {{output}};
}

DEFINE_BUILTIN_OP_IMPORTER(MatMul)
{
    CHECK(notInvalidType(inputs.at(0), {"INT32"}));
    nvinfer1::ITensor* inputA = &convertToTensor(inputs.at(0), ctx);
    nvinfer1::ITensor* inputB = &convertToTensor(inputs.at(1), ctx);

    bool needSqueezeHead = false;
    bool needSqueezeTail = false;
    int32_t const t1Dims = inputA->getDimensions().nbDims;
    int32_t const t2Dims = inputB->getDimensions().nbDims;
    if (t1Dims > t2Dims && t2Dims == 1)
    {
        // The second input is 1-D vector, promote to matrix by appending 1 in shape.
        std::vector<int32_t> axes{1};
        inputB = unsqueezeTensor(ctx, node, *inputB, axes);
        needSqueezeTail = true;
    }
    else if (t1Dims < t2Dims && t1Dims == 1)
    {
        // The first argument is 1-D, promote to matrix by prepending a 1 in shape.
        // This is done in broadcast extra dimensions.
        needSqueezeHead = true;
    }
    CHECK(broadcastTensors(ctx, inputA, inputB));

    auto const getMatrixOp = [](nvinfer1::ITensor const& input) {
        return (input.getDimensions().nbDims == 1) ? nvinfer1::MatrixOperation::kVECTOR
                                                   : nvinfer1::MatrixOperation::kNONE;
    };

    nvinfer1::MatrixOperation opA = getMatrixOp(*inputA);
    nvinfer1::MatrixOperation opB = getMatrixOp(*inputB);

    nvinfer1::IMatrixMultiplyLayer* matmul = ctx->network()->addMatrixMultiply(*inputA, opA, *inputB, opB);
    ctx->registerLayer(matmul, getNodeName(node));

    auto outputTensor = matmul->getOutput(0);
    if (needSqueezeHead)
    {
        // After MM we need remove the prepended 1.
        std::vector<int32_t> axes{0};
        outputTensor = squeezeTensor(ctx, node, *outputTensor, axes);
    }
    if (needSqueezeTail)
    {
        // After MM we need remove the appended 1.
        std::vector<int32_t> axes{outputTensor->getDimensions().nbDims - 1};
        outputTensor = squeezeTensor(ctx, node, *outputTensor, axes);
    }
    return {{outputTensor}};
}

DEFINE_BUILTIN_OP_IMPORTER(Max)
{
    return elementwiseHelper(ctx, node, inputs, nvinfer1::ElementWiseOperation::kMAX);
}

DEFINE_BUILTIN_OP_IMPORTER(MaxPool)
{
    ASSERT(node.output().size() == 1 && "TensorRT does not support the indices output in MaxPool!",
        ErrorCode::kUNSUPPORTED_NODE);
    return poolingHelper(ctx, node, inputs, nvinfer1::PoolingType::kMAX);
}

DEFINE_BUILTIN_OP_IMPORTER(Mean)
{
    auto sum_result = elementwiseHelper(ctx, node, inputs, nvinfer1::ElementWiseOperation::kSUM);
    if (sum_result.is_error())
    {
        return sum_result;
    }
    auto& sum_input = sum_result.value().at(0);
    nvinfer1::ITensor& sum_tensor = sum_input.tensor();

    int32_t ndim = sum_tensor.getDimensions().nbDims;
    float scale_value = 1.f / inputs.size();
    auto scale_dtype = ::ONNX_NAMESPACE::TensorProto::FLOAT;
    auto scale_shape = nvinfer1::Dims{ndim, {1, 1, 1, 1, 1, 1, 1, 1}};
    auto scale_weights = ctx->createTempWeights(scale_dtype, scale_shape);
    static_cast<float*>(scale_weights.values)[0] = scale_value;
    auto* constant_layer = ctx->network()->addConstant(scale_weights.shape, scale_weights);
    ASSERT(constant_layer && "Failed to create the scalar tensor.", ErrorCode::kUNSUPPORTED_NODE);
    ctx->network()->setWeightsName(scale_weights, scale_weights.getName());
    nvinfer1::ITensor& scale_constant = *constant_layer->getOutput(0);
    RETURN_FIRST_OUTPUT(
        ctx->network()->addElementWise(sum_tensor, scale_constant, nvinfer1::ElementWiseOperation::kPROD));
}

DEFINE_BUILTIN_OP_IMPORTER(MeanVarianceNormalization)
{
    // Previous: stdDev = sqrt(E(x^2) - E(x)^2)
    // Current: stdDev = sqrt(E((x-E(x))^2))
    // The current formula avoids (E(x^2) - E(x)^2) < 0 caused by float point precision errors
    using eOp = nvinfer1::ElementWiseOperation;
    using uOp = nvinfer1::UnaryOperation;
    using rOp = nvinfer1::ReduceOperation;

    OnnxAttrs attrs(node, ctx);
    nvinfer1::ITensor* input = &convertToTensor(inputs.at(0), ctx);
    auto const dims = input->getDimensions();
    DataType const dt = input->getType();

    ASSERT((dt == DataType::kFLOAT || dt == DataType::kHALF) && "Only float/half inputs/outputs supported in MeanVarianceNormalization.", ErrorCode::kINVALID_NODE);

    // convert axes vector to bitmask
    std::vector<int32_t> const defaultAxes = {0, 2, 3};
    auto const axes = attrs.get<std::vector<int32_t>>("axes", defaultAxes);
    uint32_t axesMask = 0;

    for (int32_t axis : axes)
    {
        CHECK(convertAxis(axis, dims.nbDims));
        axesMask |= 1 << axis;
    }

    // mean(x) along axes direction
    auto* reduceLayer = ctx->network()->addReduce(*input, rOp::kAVG, axesMask, true);
    ctx->registerLayer(reduceLayer, getNodeName(node));
    auto* meanX = reduceLayer->getOutput(0);

    // numerator: x-mean(x)
    auto* numSubLayer = ctx->network()->addElementWise(*input, *meanX, eOp::kSUB);
    ctx->registerLayer(numSubLayer, getNodeName(node));
    auto* numerator = numSubLayer->getOutput(0);

    // (x-mean(x))^2
    auto* sqrLayer = ctx->network()->addElementWise(*numerator, *numerator, eOp::kPROD);
    ctx->registerLayer(sqrLayer, getNodeName(node));
    auto* sqrNumerator = sqrLayer->getOutput(0);

    // mean((x-mean(x))^2)
    auto* meanLayer = ctx->network()->addReduce(*sqrNumerator, rOp::kAVG, axesMask, true);
    ctx->registerLayer(meanLayer, getNodeName(node));
    auto* variance = meanLayer->getOutput(0);

    // sqrt(mean((x-mean(x))^2))
    nvinfer1::IUnaryLayer* sqrtLayer = ctx->network()->addUnary(*variance, uOp::kSQRT);
    ctx->registerLayer(sqrtLayer, getNodeName(node));
    auto* stdDev = sqrtLayer->getOutput(0);

    // denominator: avoid division by zero
    nvinfer1::Dims scalarShape{dims.nbDims};
    std::fill(scalarShape.d, scalarShape.d + scalarShape.nbDims, 1);
    auto* epsilonTensor = addConstantScalar(ctx, 1e-9f, ::ONNX_NAMESPACE::TensorProto_DataType_FLOAT, scalarShape)->getOutput(0);
    auto* addEpsLayer = ctx->network()->addElementWise(*stdDev, *epsilonTensor, eOp::kSUM);
    ctx->registerLayer(addEpsLayer, getNodeName(node));
    stdDev = addEpsLayer->getOutput(0);

    // division numerator/standard-deviation
    auto* divLayer = ctx->network()->addElementWise(*numerator, *stdDev, eOp::kDIV);
    ctx->registerLayer(divLayer, getNodeName(node));

    ASSERT(divLayer && "Failed to register layer.", ErrorCode::kUNSUPPORTED_NODE);

    RETURN_FIRST_OUTPUT(divLayer);
}

DEFINE_BUILTIN_OP_IMPORTER(Min)
{
    return elementwiseHelper(ctx, node, inputs, nvinfer1::ElementWiseOperation::kMIN);
}

DEFINE_BUILTIN_OP_IMPORTER(Mul)
{
    return elementwiseHelper(ctx, node, inputs, nvinfer1::ElementWiseOperation::kPROD);
}

DEFINE_BUILTIN_OP_IMPORTER(Mod)
{
    CHECK(notInvalidType(inputs.at(0), {"UINT8"}));
    using eOp = nvinfer1::ElementWiseOperation;
    OnnxAttrs attrs(node, ctx);
    int32_t const fmod = attrs.get("fmod", 0);
    nvinfer1::ITensor* input0 = &convertToTensor(inputs.at(0), ctx);
    nvinfer1::ITensor* input1 = &convertToTensor(inputs.at(1), ctx);
    CHECK(broadcastTensors(ctx, input0, input1));

    if (fmod == 0){
        // fmod = 0, inputs can only be integers
        ASSERT((input0->getType() == DataType::kINT32)
        && "The fmod attribute is set to 0. Inputs cannot be of floating point types.",
        ErrorCode::kINVALID_NODE);
        // Result = input0 - (input1 * floorDiv(input0, input1))
        nvinfer1::IElementWiseLayer* resultLayer = modWithIntegerInputs(ctx, input0, input1, false);

        ctx->registerLayer(resultLayer, getNodeName(node));
        RETURN_FIRST_OUTPUT(resultLayer);
    }
    // Fmod with integer inputs
    else if (input0->getType() == DataType::kINT32)
    {
        // Result = input0 - (input1 * Div(input0, input1))
        nvinfer1::IElementWiseLayer* resultLayer = modWithIntegerInputs(ctx, input0, input1, true);
        ctx->registerLayer(resultLayer, getNodeName(node));
        RETURN_FIRST_OUTPUT(resultLayer);
    }
    // Fmod with floating point inputs
    else
    {
        // Calculate input0 / input1
        TensorOrWeights divResult
            = elementwiseHelper(ctx, node, {input0, input1}, eOp::kDIV).value().at(0);

        // Calculate input0 - (input1 * floor(input0 / input1))
        nvinfer1::IElementWiseLayer* layerWithDivFloor = modWithFPInputs(ctx, input0, input1, &divResult.tensor(), true);

        // Calculate input0 - (input1 * ceil(input0 / input1))
        nvinfer1::IElementWiseLayer* layerWithDivCeil = modWithFPInputs(ctx, input0, input1, &divResult.tensor(), false);

        auto* zero = createZeroTensor(ctx, &divResult.tensor());
        auto* condition = greaterLessOrEqual(ctx, node, &divResult.tensor(), zero, true);
        auto* outputWithDivFloor = layerWithDivFloor->getOutput(0);
        auto* outputWithDivCeil = layerWithDivCeil->getOutput(0);

        // If (input0 / input1) >= 0, result = input0 - (input1 * floor(input0 / input1))
        // Else result = input0 - (input1 * ceil(input0 / input1))
        auto* result = ctx->network()->addSelect(*condition, *outputWithDivFloor, *outputWithDivCeil);
        ctx->registerLayer(result, getNodeName(node));
        RETURN_FIRST_OUTPUT(result);
    }
}

DEFINE_BUILTIN_OP_IMPORTER(Neg)
{
    return unaryHelper(ctx, node, inputs.at(0), nvinfer1::UnaryOperation::kNEG);
}

DEFINE_BUILTIN_OP_IMPORTER(NonMaxSuppression)
{
    // max_output, iou_threshold and score_threshold are optional
    ASSERT(inputs.size() >= 2 && inputs.size() <= 5 && "The node requires between 2-5 inputs",
           ErrorCode::kUNSUPPORTED_NODE);

    // Input: boxes
    nvinfer1::ITensor* boxesTensorPtr = &convertToTensor(inputs.at(0), ctx);
    ASSERT(boxesTensorPtr->getDimensions().nbDims == 3 && "The boxes tensor must be 3D",
           ErrorCode::kUNSUPPORTED_NODE);

    // Input: scores
    nvinfer1::ITensor* scoresTensorPtr = &convertToTensor(inputs.at(1), ctx);
    ASSERT(
        scoresTensorPtr->getDimensions().nbDims == 3 && "The scores tensor must be 3D", ErrorCode::kUNSUPPORTED_NODE);

    int32_t const maxOutputBoxesPerClassDefault = 0;
    nvinfer1::ITensor* maxOutputBoxesPerClassTensorPtr = nullptr;
    nvinfer1::ITensor* iouThresholdTensorPtr = nullptr;
    nvinfer1::ITensor* scoreThresholdTensorPtr = nullptr;

    // Input: max_output_boxes_per_class (default = 0)
    if (inputs.size() >= 3 && !inputs.at(2).isNullTensor())
    {
        maxOutputBoxesPerClassTensorPtr = convertToScalar(inputs.at(2), ctx);
        ASSERT(maxOutputBoxesPerClassTensorPtr != nullptr && "The max_output_boxes_per_class tensor must be 0D",
           ErrorCode::kUNSUPPORTED_NODE);
    }
    else
    {
        auto* constantLayer = ctx->network()->addConstant(nvinfer1::Dims{0, {}}, nvinfer1::Weights{DataType::kINT32, &maxOutputBoxesPerClassDefault, 1});
        ASSERT(constantLayer != nullptr && "Failed to add in constant for default max_output_boxes_per_class", ErrorCode::kUNSUPPORTED_NODE);
        maxOutputBoxesPerClassTensorPtr = constantLayer->getOutput(0);
    }

    // Input: iou_threshold (default = 0)
    if (inputs.size() >= 4 && !inputs.at(3).isNullTensor())
    {
        iouThresholdTensorPtr = convertToScalar(inputs.at(3), ctx);
        ASSERT(iouThresholdTensorPtr != nullptr && "The iou_threshold tensor must be 0D",
           ErrorCode::kUNSUPPORTED_NODE);
    }

    // Input: score_threshold (default = 0)
    if (inputs.size() >= 5 && !inputs.at(4).isNullTensor())
    {
        scoreThresholdTensorPtr = convertToScalar(inputs.at(4), ctx);
        ASSERT(scoreThresholdTensorPtr != nullptr && "The score_threshold tensor must be 0D",
           ErrorCode::kUNSUPPORTED_NODE);
    }

    // Transpose scores tensor from [batch, classes, bounding_boxes] to [batch, bounding_boxes, classes]
    nvinfer1::Permutation perm{0, 2, 1};
    nvinfer1::ITensor* transposedScoresTensorPtr = transposeTensor(ctx, node, *scoresTensorPtr, perm);
    ASSERT(transposedScoresTensorPtr && "Failed to transpose the scores input.", ErrorCode::kUNSUPPORTED_NODE);

    // Create the NMS layer
    auto* layer = ctx->network()->addNMS(*boxesTensorPtr, *transposedScoresTensorPtr, *maxOutputBoxesPerClassTensorPtr);
    ASSERT(layer != nullptr && "Failed to create NMS layer.", ErrorCode::kUNSUPPORTED_NODE);
    ctx->registerLayer(layer, getNodeName(node));

    // Handle the optional threshold inputs
    if (iouThresholdTensorPtr != nullptr)
    {
        layer->setInput(3, *iouThresholdTensorPtr);
    }
    if (scoreThresholdTensorPtr != nullptr)
    {
        layer->setInput(4, *scoreThresholdTensorPtr);
    }

    // Attribute: center_point_box (default = 0)
    int32_t const centerPointBox = OnnxAttrs{node, ctx}.get("center_point_box", 0);
    nvinfer1::BoundingBoxFormat fmt;
    switch (centerPointBox)
    {
    case 0: fmt = nvinfer1::BoundingBoxFormat::kCORNER_PAIRS; break;
    case 1: fmt = nvinfer1::BoundingBoxFormat::kCENTER_SIZES; break;
    default: ASSERT(0 && "Invalid value provided for the center_point_box attribute", ErrorCode::kUNSUPPORTED_NODE);
    }
    layer->setBoundingBoxFormat(fmt);

    RETURN_FIRST_OUTPUT(layer);
};

DEFINE_BUILTIN_OP_IMPORTER(Not)
{
    return unaryHelper(ctx, node, inputs.at(0), nvinfer1::UnaryOperation::kNOT);
}

DEFINE_BUILTIN_OP_IMPORTER(OneHot)
{
    CHECK(notInvalidType(inputs.at(0), {"UINT8"}));
    CHECK(notInvalidType(inputs.at(1), {"UINT8"}));
    CHECK(notInvalidType(inputs.at(2), {"UINT8"}));
    ASSERT(node.input_size() && "OneHot must have exactly 3 inputs", ErrorCode::kINVALID_NODE);

    nvinfer1::ITensor* values = &convertToTensor(inputs.at(2), ctx);

    nvinfer1::ITensor* indices = &convertToTensor(inputs.at(0), ctx);
    if (!inputs.at(0).isInt32())
    {
        indices = castHelper(ctx, indices, DataType::kINT32);
    }
    nvinfer1::ITensor* depth = &convertToTensor(inputs.at(1), ctx); //tensor #1 in ONNX
    if (!inputs.at(1).isInt32())
    {
        depth = castHelper(ctx, depth, DataType::kINT32);
    }
    depth = convertToScalar(ctx, depth);
    ASSERT(depth && "Failed to convert the depth to a scalar.", ErrorCode::kINVALID_NODE);

    OnnxAttrs attrs(node, ctx);
    auto axis = attrs.get<int32_t>("axis", -1);
    auto nbDims = indices->getDimensions().nbDims;
    CHECK(convertAxis(axis, nbDims+1));

    auto* layer = ctx->network()->addOneHot(*indices, *values, *depth, axis);

    auto const outDims = layer->getOutput(0)->getDimensions();

    ASSERT((outDims.d[axis] != -1) && "OneHot does not support dynamic depth input", ErrorCode::kINVALID_NODE);

    ctx->registerLayer(layer, getNodeName(node));
    RETURN_FIRST_OUTPUT(layer);
}

DEFINE_BUILTIN_OP_IMPORTER(Or)
{
    return elementwiseHelper(ctx, node, inputs, nvinfer1::ElementWiseOperation::kOR);
}

DEFINE_BUILTIN_OP_IMPORTER(Pad)
{
    CHECK(notInvalidType(inputs.at(0), {"UINT8"}));
    nvinfer1::ITensor* tensorPtr = &convertToTensor(inputs.at(0), ctx);
    int32_t const nbDims = tensorPtr->getDimensions().nbDims;

    ASSERT(tensorPtr->getType() != DataType::kUINT8, ErrorCode::kUNSUPPORTED_NODE);

    OnnxAttrs attrs(node, ctx);
    auto const mode = attrs.get<std::string>("mode", "constant");
    float value{0.F};
    nvinfer1::ITensor* valuePtr = nullptr;
    std::vector<int32_t> onnxPadding;

    if (ctx->getOpsetVersion() < 11)
    {
        value = attrs.get<float>("value", 0.F);
        auto padding = attrs.get<std::vector<int32_t>>("pads");
        onnxPadding = std::vector<int32_t>(padding.begin(), padding.end());
        if (onnxPadding.empty())
        {
            LOG_VERBOSE("Found no-op pad in node: " + getNodeName(node));
            RETURN_IDENTITY(inputs.at(0));
        }
    }
    else
    {
        // In opset >= 11, padding indicies and values moved from attributes to inputs
        if (inputs.at(1).is_weights())
        {
            weightsToVector<int32_t>(inputs.at(1).weights(), &onnxPadding);
        }
        if (inputs.size() >= 3 && !inputs.at(2).isNullTensor())
        {
            bool isValueSet = false;
            if (inputs.at(2).is_weights())
            {
                auto const padWeight = inputs.at(2).weights();
                ASSERT((padWeight.count() == 1) && "The input constant_value is required to be a scalar.",
                    ErrorCode::kINVALID_NODE);
                switch (padWeight.type)
                {
                case ::ONNX_NAMESPACE::TensorProto::FLOAT:
                    value = static_cast<float const*>(padWeight.values)[0];
                    isValueSet = true;
                    break;
                case ::ONNX_NAMESPACE::TensorProto::FLOAT16:
                    value = float(reinterpret_cast<half_float::half const*>(padWeight.values)[0]);
                    isValueSet = true;
                    break;
                default:
                    // we use trt constant layer to do the data type convertion
                    break;
                }
            }
            if (!isValueSet)
            {
                valuePtr = &convertToTensor(inputs.at(2), ctx);
            }
        }
        // Opset 16 optional `axes` input
        if (inputs.size() == 4 && !inputs.at(3).isNullTensor())
        {
            ASSERT(false && "TensorRT does not support dynamic axes for pad!", ErrorCode::kUNSUPPORTED_NODE);
        }
    }

    nvinfer1::ITensor* start{};
    nvinfer1::ITensor* size{};
    if (onnxPadding.empty())
    {
        // the pads is from activation instead of initializer or attributes
        nvinfer1::ITensor* onnxPaddingPtr = &convertToTensor(inputs.at(1), ctx);
        ASSERT((onnxPaddingPtr->getDimensions().nbDims == 1) && "The pads input must be 1D.",
            ErrorCode::kUNSUPPORTED_NODE);
        ASSERT(onnxPaddingPtr->getDimensions().d[0] == nbDims * 2
                && "pads should be a 1D tensor of shape [2 * input_rank]",
            ErrorCode::kUNSUPPORTED_NODE);

        auto pre = ctx->network()
                       ->addSlice(
                           *onnxPaddingPtr, nvinfer1::Dims{1, {0}}, nvinfer1::Dims{1, {nbDims}}, nvinfer1::Dims{1, {1}})
                       ->getOutput(0);
        auto post = ctx->network()
                        ->addSlice(*onnxPaddingPtr, nvinfer1::Dims{1, {nbDims}}, nvinfer1::Dims{1, {nbDims}},
                            nvinfer1::Dims{1, {1}})
                        ->getOutput(0);

        std::vector<int32_t> const zerosVal(nbDims, 0);
        auto const zeros = addConstant(ctx, zerosVal, ::ONNX_NAMESPACE::TensorProto::INT32, nvinfer1::Dims{1, {nbDims}})
                               ->getOutput(0);
        start = ctx->network()->addElementWise(*zeros, *pre, nvinfer1::ElementWiseOperation::kSUB)->getOutput(0);
        auto const totalPadding
            = ctx->network()->addElementWise(*pre, *post, nvinfer1::ElementWiseOperation::kSUM)->getOutput(0);
        size
            = ctx->network()
                  ->addElementWise(shapeOf(*tensorPtr).tensor(ctx), *totalPadding, nvinfer1::ElementWiseOperation::kSUM)
                  ->getOutput(0);
    }
    else
    {
        // passthrough path for no-op padding
        if (std::all_of(onnxPadding.begin(), onnxPadding.end(), [](int32_t i) { return i == 0; }))
        {
            LOG_VERBOSE("Found no-op pad in node: " + getNodeName(node));
            RETURN_IDENTITY(inputs.at(0));
        }

        // the pads is from initializer or attributes
        nvinfer1::ITensor* totalPadding = nullptr;
        ASSERT(convertOnnxPadding(ctx, nbDims, onnxPadding, start, totalPadding) && "Failed to convert padding!",
            ErrorCode::kUNSUPPORTED_NODE);
        size
            = ctx->network()
                  ->addElementWise(shapeOf(*tensorPtr).tensor(ctx), *totalPadding, nvinfer1::ElementWiseOperation::kSUM)
                  ->getOutput(0);
    }

    // add slice node
    auto const stride = makeDims(nbDims, 1);
    auto const& dummy = stride;
    auto* layer = ctx->network()->addSlice(*tensorPtr, dummy, dummy, stride);
    ASSERT(layer && "Could not create padding layer", ErrorCode::kUNSUPPORTED_NODE);
    layer->setInput(1, *start);
    layer->setInput(2, *size);
    if (mode == "constant")
    {
        layer->setMode(nvinfer1::SliceMode::kFILL);

        if (valuePtr)
        {
            layer->setInput(4, *valuePtr);
        }
        else if (value != 0.F)
        {
            // constant_value must have the same data type as the input tensor
            nvinfer1::ITensor* fillValue = nullptr;
            switch (tensorPtr->getType())
            {
            case DataType::kFLOAT:
            case DataType::kHALF:
            case DataType::kINT8:
                fillValue = addConstant(
                    ctx, std::vector<float>{value}, ::ONNX_NAMESPACE::TensorProto::FLOAT, nvinfer1::Dims{0, {0}})
                                ->getOutput(0);
                break;
            default:
                fillValue = addConstant(ctx, std::vector<int32_t>{static_cast<int32_t>(value)},
                    ::ONNX_NAMESPACE::TensorProto::INT32, nvinfer1::Dims{0, {0}})
                                ->getOutput(0);
                break;
            }
            ASSERT(fillValue && "Could not create layer for constant_value", ErrorCode::kUNSUPPORTED_NODE);
            layer->setInput(4, *fillValue);
        }
    }
    else if (mode == "reflect")
    {
        layer->setMode(nvinfer1::SliceMode::kREFLECT);
    }
    else if (mode == "edge")
    {
        layer->setMode(nvinfer1::SliceMode::kCLAMP);
    }
    else
    {
        return MAKE_ERROR("Unsupported pad mode", ErrorCode::kUNSUPPORTED_NODE);
    }

    ctx->registerLayer(layer, getNodeName(node));
    return {{layer->getOutput(0)}};
}

DEFINE_BUILTIN_OP_IMPORTER(ParametricSoftplus)
{
    OnnxAttrs attrs(node, ctx);
    float alpha = attrs.get<float>("alpha");
    float beta = attrs.get<float>("beta");
    return activationHelper(ctx, node, inputs, nvinfer1::ActivationType::kSOFTPLUS, &alpha, &beta);
}

DEFINE_BUILTIN_OP_IMPORTER(Pow)
{
    return elementwiseHelper(ctx, node, inputs, nvinfer1::ElementWiseOperation::kPOW);
}

DEFINE_BUILTIN_OP_IMPORTER(PRelu)
{
    CHECK(notInvalidType(inputs.at(0), {"INT32"}));
    CHECK(notInvalidType(inputs.at(1), {"INT32"}));
    ASSERT((inputs.size() == 2) && "The PRelu operator requires exactly 2 inputs.", ErrorCode::kINVALID_NODE);
    nvinfer1::ITensor* input = &convertToTensor(inputs.at(0), ctx);
    nvinfer1::ITensor* slopes = &convertToTensor(inputs.at(1), ctx);
    CHECK(broadcastTensors(ctx, input, slopes));
    auto* layer = ctx->network()->addParametricReLU(*input, *slopes);
    ctx->registerLayer(layer, getNodeName(node));
    RETURN_FIRST_OUTPUT(layer);
}

DEFINE_BUILTIN_OP_IMPORTER(QuantizeLinear)
{
    return QuantDequantLinearHelper(ctx, node, inputs, false /*isDQ*/);
}

NodeImportResult randomUniformHelper(IImporterContext* ctx, ::ONNX_NAMESPACE::NodeProto const& node,
    ShapeTensor const& inputShape, OnnxAttrs const& attrs, DataType const& inputDType)
{
    auto* fillLayer = addFill(ctx, inputShape, nvinfer1::FillOperation::kRANDOM_UNIFORM);
    ctx->registerLayer(fillLayer, getNodeName(node));

    // Set datatype of output:
    //      RandomUniform: dype is required and defaults to 1
    //      RandomUniformLike: dtype is optional and defaults to the same type as the input
    if (attrs.count("dtype"))
    {
        auto dtype = attrs.get<int32_t>("dtype", 1);
        switch (dtype)
        {
        case ::ONNX_NAMESPACE::TensorProto::FLOAT: fillLayer->setOutputType(0, DataType::kFLOAT); break;
        case ::ONNX_NAMESPACE::TensorProto::FLOAT16: fillLayer->setOutputType(0, DataType::kHALF); break;
        default: return MAKE_ERROR("Unsupported data type", ErrorCode::kINVALID_VALUE);
        }
    }
    else
    {
        fillLayer->setOutputType(0, inputDType);
    }

    auto high = attrs.get<float>("high", 1.f);
    auto low = attrs.get<float>("low", 0.f);

    // Set "low" and "high" values of the fillLayer.
    fillLayer->setAlpha(low);
    fillLayer->setBeta(high);

    // TensorRT does not support "seed" field now. The support will be added in future versions.
    if (attrs.count("seed"))
    {
        LOG_WARNING("TensorRT currently ignores the \"seed\" field in RandomUniform op. Random seeds will be used.");
    }

    RETURN_FIRST_OUTPUT(fillLayer);
}

DEFINE_BUILTIN_OP_IMPORTER(RandomUniform)
{
    OnnxAttrs attrs(node, ctx);
    auto const shapeAsIntList = attrs.get<std::vector<int64_t>>("shape");
    ShapeTensor const inputShape{1, std::vector<int64_t>(shapeAsIntList.begin(), shapeAsIntList.end())};

    return randomUniformHelper(ctx, node, inputShape, attrs, DataType::kFLOAT);
}

DEFINE_BUILTIN_OP_IMPORTER(RandomUniformLike)
{
    ASSERT(
        (inputs.size() == 1) && "The RandomUniformLike operator requires exactly 1 input.", ErrorCode::kINTERNAL_ERROR);
    ASSERT((inputs.at(0).is_tensor()) && "The input tensor cannot be an initializer.",
        nvonnxparser::ErrorCode::kUNSUPPORTED_NODE);
    auto& input = inputs.at(0).tensor();
    auto const inputShape = shapeOf(input);
    OnnxAttrs const attrs(node, ctx);
    auto const dType = input.getType();

    return randomUniformHelper(ctx, node, inputShape, attrs, dType);
}

NodeImportResult randomNormalHelper(IImporterContext* ctx, ::ONNX_NAMESPACE::NodeProto const& node,
     ShapeTensor const& inputShape, OnnxAttrs const& attrs, DataType const& inputDType)
{
    auto* fillLayer = addFill(ctx, inputShape, nvinfer1::FillOperation::kRANDOM_NORMAL);
    ctx->registerLayer(fillLayer, getNodeName(node));

    // Set datatype of output:
    //      RandomNormal: dype is required and defaults to 1
    //      RandomNormalLike: dtype is optional and defaults to the same type as the input
    if (attrs.count("dtype"))
    {
        auto dtype = attrs.get<int32_t>("dtype", 1);
        switch (dtype)
        {
        case ::ONNX_NAMESPACE::TensorProto::FLOAT: fillLayer->setOutputType(0, DataType::kFLOAT); break;
        case ::ONNX_NAMESPACE::TensorProto::FLOAT16: fillLayer->setOutputType(0, DataType::kHALF); break;
        default: return MAKE_ERROR("Unsupported data type", ErrorCode::kINVALID_VALUE);
        }
    }
    else
    {
        fillLayer->setOutputType(0, inputDType);
    }

    auto const mean = attrs.get<float>("mean", 0.F);
    auto const scale = attrs.get<float>("scale", 1.F); // std dev

    // Set "mean" and "scale" values of the fillLayer.
    fillLayer->setAlpha(mean);
    fillLayer->setBeta(scale);

    // TensorRT does not support "seed" field now. The support will be added in future versions.
    if (attrs.count("seed"))
    {
        LOG_WARNING("TensorRT currently ignores the \"seed\" field in RandomNormal op. Random seeds will be used.");
    }

    RETURN_FIRST_OUTPUT(fillLayer);
}

DEFINE_BUILTIN_OP_IMPORTER(RandomNormal)
{
    OnnxAttrs attrs(node, ctx);
    auto const shapeAsIntList = attrs.get<std::vector<int64_t>>("shape");
    ShapeTensor const inputShape{1, std::vector<int64_t>(shapeAsIntList.begin(), shapeAsIntList.end())};

    return randomNormalHelper(ctx, node, inputShape, attrs, DataType::kFLOAT);
}

DEFINE_BUILTIN_OP_IMPORTER(RandomNormalLike)
{
    ASSERT(
        (inputs.size() == 1) && "The RandomNormalLike operator requires exactly 1 input.", ErrorCode::kINTERNAL_ERROR);
    ASSERT((inputs.at(0).is_tensor()) && "The input tensor cannot be an initializer.",
        nvonnxparser::ErrorCode::kUNSUPPORTED_NODE);
    auto& input = inputs.at(0).tensor();
    auto const inputShape = shapeOf(input);
    OnnxAttrs const attrs(node, ctx);
    auto const dType = input.getType();

    return randomNormalHelper(ctx, node, inputShape, attrs, dType);
}

DEFINE_BUILTIN_OP_IMPORTER(Range)
{
    ASSERT((inputs.at(0).isInt32() || inputs.at(0).isFp32())
            && "This version of TensorRT only supports int32 and float input types for Range!",
        ErrorCode::kUNSUPPORTED_NODE);

    // "start : T
    //     Scalar. First entry for the range of output values.
    //  limit : T
    //     Scalar. Exclusive upper limit for the range of output values.
    //  delta : T
    //     Scalar. Value to step by."
    ShapeTensor const start{ctx, inputs.at(0)};
    ShapeTensor const limit{ctx, inputs.at(1)};
    ShapeTensor const delta{ctx, inputs.at(2)};

    ASSERT((start.isFloat() == limit.isFloat() && start.isFloat() == delta.isFloat())
            && "For range operator types for start, limit, and delta must be identical.",
        ErrorCode::kUNSUPPORTED_NODE);

    // "number_of_elements = max( ceil( (limit - start) / delta ) , 0 )"
    //
    // To implement this in TensorRT using only operations allowed on
    // shape tensors, rewrite as:
    //      "number_of_elements = max(0 - floor((start - limit) / delta), 0)
    //
    ShapeTensor const zero = shapeScalar(0);
    ShapeTensor const fQuotient =  floorDiv(ctx, sub(ctx, start, limit), delta);
    ShapeTensor const quotient = start.isFloat() ? castToInt32(ctx, fQuotient) : fQuotient;
    ShapeTensor const numberOfElements = max(ctx, sub(ctx, zero, quotient), zero);

    nvinfer1::IFillLayer* layer = addFill(ctx, convertTo1D(ctx, numberOfElements), nvinfer1::FillOperation::kLINSPACE);
    ctx->registerLayer(layer, getNodeName(node));

    // TensorRT requires that alpha and beta both be dynamic or both be static.
    if (start.allValuesKnown() && delta.allValuesKnown())
    {
        layer->setAlpha(start[0]);
        layer->setBeta(delta[0]);
        if (!start.isFloat())
        {
            // Set output type to INT32 for ranges that should be INT32, since TRT only accepts
            // double type for setAlpha and setBeta
            layer->setOutputType(0, DataType::kINT32);
        }
    }
    else
    {
        layer->setInput(1, start.tensor(ctx));
        layer->setInput(2, convertTo1D(ctx, delta).tensor(ctx));
        if (inputs.at(0).isInt32())
        {
            layer->setOutputType(0, DataType::kINT32);
        }
    }

    RETURN_FIRST_OUTPUT(layer);
}

DEFINE_BUILTIN_OP_IMPORTER(Reciprocal)
{
    return unaryHelper(ctx, node, inputs.at(0), nvinfer1::UnaryOperation::kRECIP);
}

DEFINE_BUILTIN_OP_IMPORTER(ReduceL1)
{
    NodeImportResult abs_result = unaryHelper(ctx, node, inputs.at(0), nvinfer1::UnaryOperation::kABS);
    if (abs_result.is_error())
    {
        return abs_result;
    }
    TensorOrWeights abs_input = abs_result.value().at(0);
    return reduceTensor(ctx, node, abs_input, nvinfer1::ReduceOperation::kSUM);
}
DECLARE_BUILTIN_OP_IMPORTER(ReduceSum);
DEFINE_BUILTIN_OP_IMPORTER(ReduceLogSum)
{
    auto sum_result = importReduceSum(ctx, node, inputs);
    if (sum_result.is_error())
    {
        return sum_result;
    }
    TensorOrWeights sum_input = sum_result.value().at(0);
    return unaryHelper(ctx, node, sum_input, nvinfer1::UnaryOperation::kLOG);
}
DEFINE_BUILTIN_OP_IMPORTER(ReduceLogSumExp)
{
    // TODO: Abstract this sequence with a function or macro
    auto exp_result = unaryHelper(ctx, node, inputs.at(0), nvinfer1::UnaryOperation::kEXP);
    if (exp_result.is_error())
    {
        return exp_result;
    }
    auto exp_inputs = exp_result.value();
    return importReduceLogSum(ctx, node, exp_inputs);
}
DECLARE_BUILTIN_OP_IMPORTER(ReduceSumSquare);
DEFINE_BUILTIN_OP_IMPORTER(ReduceL2)
{
    auto sum_sqr_result = importReduceSumSquare(ctx, node, inputs);
    if (sum_sqr_result.is_error())
    {
        return sum_sqr_result;
    }
    TensorOrWeights sum_sqr = sum_sqr_result.value().at(0);
    return unaryHelper(ctx, node, sum_sqr, nvinfer1::UnaryOperation::kSQRT);
}
DEFINE_BUILTIN_OP_IMPORTER(ReduceMax)
{
    return reduceTensor(ctx, node, inputs.at(0), nvinfer1::ReduceOperation::kMAX);
}
DEFINE_BUILTIN_OP_IMPORTER(ReduceMean)
{
    return reduceTensor(ctx, node, inputs.at(0), nvinfer1::ReduceOperation::kAVG);
}
DEFINE_BUILTIN_OP_IMPORTER(ReduceMin)
{
    return reduceTensor(ctx, node, inputs.at(0), nvinfer1::ReduceOperation::kMIN);
}
DEFINE_BUILTIN_OP_IMPORTER(ReduceProd)
{
    return reduceTensor(ctx, node, inputs.at(0), nvinfer1::ReduceOperation::kPROD);
}
DEFINE_BUILTIN_OP_IMPORTER(ReduceSum)
{
    if (ctx->getOpsetVersion() >= 13 && inputs.size() >= 2)
    {
        return reduceTensor(ctx, node, inputs.at(0), nvinfer1::ReduceOperation::kSUM, inputs.at(1));
    }
    else
    {
        return reduceTensor(ctx, node, inputs.at(0), nvinfer1::ReduceOperation::kSUM);
    }
}
DEFINE_BUILTIN_OP_IMPORTER(ReduceSumSquare)
{
    nvinfer1::ITensor& tensor = convertToTensor(inputs.at(0), ctx);
    auto* sqr_layer = ctx->network()->addElementWise(tensor, tensor, nvinfer1::ElementWiseOperation::kPROD);
    ASSERT(sqr_layer && "Failed to add an ElementWise layer.", ErrorCode::kUNSUPPORTED_NODE);
    nvinfer1::ITensor* sqr_tensorPtr = sqr_layer->getOutput(0);
    return reduceTensor(ctx, node, sqr_tensorPtr, nvinfer1::ReduceOperation::kSUM);
}

DEFINE_BUILTIN_OP_IMPORTER(Relu)
{
    return activationHelper(ctx, node, inputs, nvinfer1::ActivationType::kRELU);
}

DEFINE_BUILTIN_OP_IMPORTER(Sign)
{
    return unaryHelper(ctx, node, inputs.at(0), nvinfer1::UnaryOperation::kSIGN);
}

DEFINE_BUILTIN_OP_IMPORTER(Round)
{
    return unaryHelper(ctx, node, inputs.at(0), nvinfer1::UnaryOperation::kROUND);
}

DEFINE_BUILTIN_OP_IMPORTER(Resize)
{
    CHECK(notInvalidType(inputs.at(0), {"BOOL", "UINT8"}));
    nvinfer1::ITensor& input = convertToTensor(inputs.at(0), ctx);
    int32_t inputRank = input.getDimensions().nbDims;
    ASSERT((inputRank > 0) && "The input tensor cannot be a scalar.", ErrorCode::kUNSUPPORTED_NODE);
    // Add resize layer
    nvinfer1::IResizeLayer* layer = ctx->network()->addResize(input);
    ctx->registerLayer(layer, getNodeName(node));
    OnnxAttrs attrs(node, ctx);

    auto mode = attrs.get<std::string>("mode", "nearest");
    auto resizeMode = nvinfer1::ResizeMode::kNEAREST;

    if (mode == "cubic")
    {
        resizeMode = nvinfer1::ResizeMode::kCUBIC;
    }
    else if (mode == "linear")
    {
        resizeMode = nvinfer1::ResizeMode::kLINEAR;
    }
    else
    {
        ASSERT((mode == "nearest") && "Invalid Resize mode", ErrorCode::kUNSUPPORTED_NODE);
    }

    // set transformation
    std::string transformationMode = "half_pixel";

    layer->setSelectorForSinglePixel(nvinfer1::ResizeSelector::kFORMULA);
    layer->setNearestRounding(nvinfer1::ResizeRoundMode::kHALF_DOWN);
    if (ctx->getOpsetVersion() >= 11)
    {
        // Check for TRT-supported resize attributes
        transformationMode = attrs.get<std::string>("coordinate_transformation_mode", "half_pixel");
        auto nearest_mode = attrs.get<std::string>("nearest_mode", "round_prefer_floor");

        ASSERT((transformationMode != "tf_half_pixel_for_nn" || nearest_mode == "round_prefer_floor")
                && "This version of TensorRT only support round_prefer_floor nearest mode in tf_half_pixel_for_nn!",
            ErrorCode::kUNSUPPORTED_NODE);

        // clang-format off
        // The existence of a fourth input means a shape was passed as the resize parameter
        // For ONNX resize with the "sizes", TensorRT's resize maps to ONNX's in the following ways:
        // Nearest&Linear&Cubic:
        //     align_corners        -> ResizeCoordinateTransformation::kALIGN_CORNERS ResizeSelector::kFORMULA ResizeRoundMode::kFLOOR
        //     half_pixel           -> ResizeCoordinateTransformation::kHALF_PIXEL    ResizeSelector::kFORMULA ResizeRoundMode::kFLOOR
        //     asymmetric           -> ResizeCoordinateTransformation::kASYMMETRIC    ResizeSelector::kFORMULA ResizeRoundMode::kFLOOR
        //     pytorch_half_pixel   -> ResizeCoordinateTransformation::kHALF_PIXEL    ResizeSelector::kUPPER   ResizeRoundMode::kFLOOR
        //     tf_half_pixel_for_nn -> ResizeCoordinateTransformation::kHALF_PIXEL    ResizeSelector::kFORMULA ResizeRoundMode::kFLOOR
        // clang-format on

        if (transformationMode == "align_corners")
        {
            layer->setCoordinateTransformation(nvinfer1::ResizeCoordinateTransformation::kALIGN_CORNERS);
        }
        else if (transformationMode == "tf_half_pixel_for_nn")
        {
            layer->setNearestRounding(nvinfer1::ResizeRoundMode::kCEIL);
            layer->setCoordinateTransformation(nvinfer1::ResizeCoordinateTransformation::kHALF_PIXEL);
        }
        else if (transformationMode == "pytorch_half_pixel")
        {
            layer->setSelectorForSinglePixel(nvinfer1::ResizeSelector::kUPPER);
            layer->setCoordinateTransformation(nvinfer1::ResizeCoordinateTransformation::kHALF_PIXEL);
        }
        else if (transformationMode == "half_pixel")
        {
            layer->setCoordinateTransformation(nvinfer1::ResizeCoordinateTransformation::kHALF_PIXEL);
        }
        else if (transformationMode == "asymmetric")
        {
            layer->setCoordinateTransformation(nvinfer1::ResizeCoordinateTransformation::kASYMMETRIC);
        }
        else
        {
            ASSERT(
                !"TensorRT only supports half_pixel, pytorch_half_pixel, tf_half_pixel_for_nn, asymmetric and "
                "align_corners transformation modes!",
                ErrorCode::kUNSUPPORTED_NODE);
        }

        if (transformationMode != "tf_half_pixel_for_nn")
        {
            if (nearest_mode == "floor")
            {
                layer->setNearestRounding(nvinfer1::ResizeRoundMode::kFLOOR);
            }
            else if (nearest_mode == "ceil")
            {
                layer->setNearestRounding(nvinfer1::ResizeRoundMode::kCEIL);
            }
            else if (nearest_mode == "round_prefer_floor")
            {
                layer->setNearestRounding(nvinfer1::ResizeRoundMode::kHALF_DOWN);
            }
            else if (nearest_mode == "round_prefer_ceil")
            {
                layer->setNearestRounding(nvinfer1::ResizeRoundMode::kHALF_UP);
            }

<<<<<<< HEAD
        if (inputs.size() == 4 && !inputs.at(3).isNullTensor())
        {
            auto* resizeShape = &convertToTensor(inputs.at(3), ctx);
            layer->setInput(1, *resizeShape);
            layer->setResizeMode(resizeMode);
            RETURN_FIRST_OUTPUT(layer);
=======
            // set exclude_outside, only support after opset 11.
            auto excludeOutside = static_cast<bool>(attrs.get<int32_t>("exclude_outside", 0));
            layer->setExcludeOutside(excludeOutside);

            // set bicubic, only support after opset 11.
            if (resizeMode == nvinfer1::ResizeMode::kCUBIC)
            {
                auto cubicCoeff = attrs.get<float>("cubic_coeff_a", -0.75F);
                layer->setCubicCoeff(cubicCoeff);
            }

            if (inputs.size() == 4 && !inputs.at(3).isNullTensor())
            {
                auto* resizeShape = &convertToTensor(inputs.at(3), ctx);
                layer->setInput(1, *resizeShape);
                layer->setResizeMode(resizeMode);
                RETURN_FIRST_OUTPUT(layer);
            }
>>>>>>> 19b8292e
        }
    }
    // For opset 10 resize, the only supported mode is asymmetric resize with scales. Nearest resizes use floor
    // rounding.
    else
    {
        transformationMode = "asymmetric";
        layer->setCoordinateTransformation(nvinfer1::ResizeCoordinateTransformation::kASYMMETRIC);
        if (mode == "nearest")
        {
            layer->setNearestRounding(nvinfer1::ResizeRoundMode::kFLOOR);
        }
    }

    // Resizes that use scale factors have the same import logic between opsets
    auto scales = ctx->getOpsetVersion() >= 11 ? inputs.at(2) : inputs.at(1);

    if (scales.is_weights())
    {
        // TRT-15340: Remove this and use else path when safety support nbDims == 1.
        ShapedWeights scales_weights = scales.weights();
        ASSERT((scales_weights.shape.nbDims == 1) && "The scales input must be 1D.", ErrorCode::kUNSUPPORTED_NODE);
        int32_t scaleSize = scales_weights.shape.d[0];
        ASSERT((scaleSize == inputRank) && "The shape of input scales must align with the input rank.",
            ErrorCode::kINVALID_NODE);
        float const* scaleValues = static_cast<float const*>(scales_weights.values);

        // check resize dims
        if (resizeMode == nvinfer1::ResizeMode::kLINEAR)
        {
            ASSERT(canUseNDResize(scaleSize, scaleValues, 3)
                    && "This version of TensorRT only supports linear resizing on the outermost 3 dimensions.",
                ErrorCode::kUNSUPPORTED_NODE);
        }
        else if (resizeMode == nvinfer1::ResizeMode::kCUBIC)
        {
            ASSERT(canUseNDResize(scaleSize, scaleValues, 2)
                    && "This version of TensorRT only supports cubic resizing on the outermost 2 dimensions.",
                ErrorCode::kUNSUPPORTED_NODE);
        }
        layer->setScales(scaleValues, inputRank);
    }
    else
    {
        nvinfer1::ITensor* resizeShape = resizeShapeTensor(ctx, input, scales);
        layer->setInput(1, *resizeShape);
    }

    layer->setResizeMode(resizeMode);

    LOG_VERBOSE("Running resize layer with: \n"
        << "Transformation mode: " << transformationMode << "\n"
        << "Resize mode: " << mode << "\n");

    RETURN_FIRST_OUTPUT(layer);
}

DEFINE_BUILTIN_OP_IMPORTER(Reshape)
{
    // "data : T
    // An input tensor"
    nvinfer1::ITensor& data = convertToTensor(inputs.at(0), ctx);
    int32_t allowZero = 0;
    if (ctx->getOpsetVersion() >= 14)
    {
        OnnxAttrs attrs{node, ctx};
        allowZero = attrs.get<int32_t>("allowzero", 0);
    }

    ShapeTensor shape;
    if (ctx->getOpsetVersion() >= 5)
    {
        // "shape : tensor(int64)
        // Specified shape for output."
        shape = ShapeTensor{ctx, inputs.at(1)};
    }
    else
    {
        // "Reshape-1
        // ...
        // shape : list of ints
        // New shape"
        OnnxAttrs attrs{node, ctx};
        auto const shapeAsIntList = attrs.get<std::vector<int32_t>>("shape");
        shape = ShapeTensor(1, std::vector<int64_t>(shapeAsIntList.begin(), shapeAsIntList.end()));
    }

    // "A dimension could also be 0, in which case the actual dimension
    // value is unchanged (i.e. taken from the input tensor)."
    nvinfer1::IShuffleLayer* layer = addShuffle(ctx, data, shape, /*zeroIsPlaceholder=*/!allowZero);
    ctx->registerLayer(layer, getNodeName(node));
    RETURN_FIRST_OUTPUT(layer);
}

DEFINE_BUILTIN_OP_IMPORTER(ReverseSequence)
{
    CHECK(notInvalidType(inputs.at(0), {"UINT8"}));
    OnnxAttrs attrs{node, ctx};
    int32_t const batch_axis = attrs.get<int32_t>("batch_axis", 1);

    nvinfer1::ITensor* input = &convertToTensor(inputs.at(0), ctx);
    auto const dims = input->getDimensions();
    int32_t const rank = dims.nbDims;
    // Sequence tensor: indices tensor of rank = 1 and shape = [batchsize]
    nvinfer1::ITensor* sequences = &convertToTensor(inputs.at(1), ctx);
    std::vector<nvinfer1::ITensor*> tensors;
    // Determine length of batch axis
    int32_t const size = isDynamic(sequences->getDimensions()) ? dims.d[batch_axis] : sequences->getDimensions().d[0];
    ASSERT(size != -1 && "This version of TensorRT does not support dynamic ReverseSequence lengths!",
        ErrorCode::kUNSUPPORTED_NODE);

    for (int32_t i = 0; i < size; i++)
    {

        /*  Slice across each element in batch_axis

        For batch_axis = 1
            Starts =  {0, i, 0, 0...}
            Sizes =   {D0, 1, D2, D3...}
            Strides = {1, 1, 1, ...}

        For batch_axis = 0
            Starts =  {i, 0, 0, 0...}
            Sizes =   {1, D1, D2, D3...}
            Strides = {1, 1, 1, ...}
        */

        ShapeTensor starts = batch_axis == 0 ? concat(ctx, shapeVector(i), shapeVector(0))
                                             : concat(ctx, shapeVector(0), shapeVector(i));
        ShapeTensor sizes = batch_axis == 0
            ? concat(ctx, shapeVector(1), ShapeTensor(*getAxisLength(ctx, input, 1, {1, {1}})))
            : concat(ctx, ShapeTensor(*getAxisLength(ctx, input, 0, {1, {1}})), shapeVector(1));
        ShapeTensor strides = fillShapeVector(ctx, 1, shapeVector(rank));

        for (int32_t j = 2; j < rank; j++)
        {
            starts = concat(ctx, starts, shapeVector(0));
            sizes = concat(ctx, sizes, ShapeTensor(*getAxisLength(ctx, input, j, {1, {1}})));
        }

        auto s1 = addSlice(ctx, *input, starts, sizes, strides);
        nvinfer1::ITensor* data = s1->getOutput(0);
        data = squeezeTensor(ctx, node, *data, {batch_axis});
        // Get sequence length for the current slice
        auto seqIndex = ctx->network()->addSlice(*sequences, {1, {i}}, {1, {1}}, {1, {1}})->getOutput(0);

        // First slice = slices data[seqIndex - 1 : 0 : -1] on axis 0
        /*
            Starts =  {seqIndex - 1, 0, 0 ...}
            Sizes =   {seqIndex, D1, D2, ...}
            Strides = {-1, 1, 1, ...}
        */

        int32_t sliceRank = data->getDimensions().nbDims;
        starts = sub(ctx, ShapeTensor(*seqIndex), shapeVector(1));
        ShapeTensor startsFill = fillShapeVector(ctx, 0, shapeVector(sliceRank - 1));
        starts = concat(ctx, starts, startsFill);

        sizes = ShapeTensor(*seqIndex);
        for (int32_t j = 1; j < sliceRank; j++)
        {
            sizes = concat(ctx, sizes, ShapeTensor(*getAxisLength(ctx, data, j, {1, {1}})));
        }

        strides = shapeVector(-1);
        ShapeTensor stridesFill = fillShapeVector(ctx, 1, shapeVector(sliceRank - 1));
        strides = concat(ctx, strides, stridesFill);

        auto firstSlice = addSlice(ctx, *data, starts, sizes, strides);
        auto slice1 = firstSlice->getOutput(0);

        // Second slice = slices data[seqIndex:end:1] on axis 0

        /*
            Starts =  {seqIndex, 0, 0 ... 0}
            Sizes =   {D0 - seqIndex, D1, D2 ...}
            Strides = {1, 1, 1, 1 ...}
        */

        starts = ShapeTensor(*seqIndex);
        startsFill = fillShapeVector(ctx, 0, shapeVector(sliceRank - 1));
        starts = concat(ctx, starts, startsFill);

        sizes = sub(ctx, ShapeTensor(*getAxisLength(ctx, data, 0, {1, {1}})), ShapeTensor(*seqIndex));
        for (int32_t j = 1; j < sliceRank; j++)
        {
            sizes = concat(ctx, sizes, ShapeTensor(*getAxisLength(ctx, data, j, {1, {1}})));
        }

        strides = fillShapeVector(ctx, 1, shapeVector(sliceRank));

        auto secondSlice = addSlice(ctx, *data, starts, sizes, strides);
        auto slice2 = secondSlice->getOutput(0);

        // Concat the two slices together
        std::vector<nvinfer1::ITensor*> slices{slice1, slice2};
        auto fullSliceLayer = ctx->network()->addConcatenation(slices.data(), slices.size());
        tensors.emplace_back(unsqueezeTensor(ctx, node, *fullSliceLayer->getOutput(0), {batch_axis}));
    }

    auto concatLayer = ctx->network()->addConcatenation(tensors.data(), tensors.size());
    concatLayer->setAxis(batch_axis);
    RETURN_FIRST_OUTPUT(concatLayer);
}

DEFINE_BUILTIN_OP_IMPORTER(RNN)
{
    OnnxAttrs attrs{node, ctx};

    const std::string direction = attrs.get<std::string>("direction", "forward");
    const int32_t numDirections = (direction == "bidirectional") ? 2 : 1;
    const int32_t hiddenSize = attrs.get<int32_t>("hidden_size");

    const float clip = attrs.get("clip", -1.f); // Clipping cannot be negative, so -1.0 is a good sentinel value.

    // The input is in SBE format
    nvinfer1::ITensor* input = &convertToTensor(inputs.at(0), ctx);
    nvinfer1::ITensor* weights = &convertToTensor(inputs.at(1), ctx);
    nvinfer1::ITensor* recurrenceWeights = &convertToTensor(inputs.at(2), ctx);

    constexpr int32_t NUM_ACTIVATIONS = 1;
    std::vector<nvinfer1::ActivationType> defaultActs{nvinfer1::ActivationType::kTANH};
    if (numDirections == 2)
    {
        defaultActs.insert(defaultActs.end(), {nvinfer1::ActivationType::kTANH});
    }
    std::vector<nvinfer1::ActivationType> activations
        = attrs.get<std::vector<nvinfer1::ActivationType>>("activations", defaultActs);

    std::vector<float> activationAlphas = attrs.get<std::vector<float>>("activation_alpha", std::vector<float>{});
    std::transform(activations.begin() + activationAlphas.size(), activations.end(),
        std::back_inserter(activationAlphas), &getActivationDefaultAlpha);

    std::vector<float> activationBetas = attrs.get<std::vector<float>>("activation_beta", std::vector<float>{});
    std::transform(activations.begin() + activationBetas.size(), activations.end(), std::back_inserter(activationBetas),
        &getActivationDefaultBeta);

    // TODO: Support cases where in bidirectional RNNs, activations of reverse iteration do not match forward pass.
    // TODO: This will require splitting the input tensor in the loop when applying activations.
    if (numDirections == 2)
    {
        ASSERT(std::equal(activations.begin(), activations.begin() + NUM_ACTIVATIONS, activations.begin() + NUM_ACTIVATIONS)
            && "The parser does not currently support cases where activations for the reverse pass of the RNN do not match the forward pass.", ErrorCode::kUNSUPPORTED_NODE);
        ASSERT(std::equal(activationAlphas.begin(), activationAlphas.begin() + NUM_ACTIVATIONS, activationAlphas.begin() + NUM_ACTIVATIONS)
            && "The parser does not currently support cases where activations for the reverse pass of the RNN do not match the forward pass.", ErrorCode::kUNSUPPORTED_NODE);
        ASSERT(std::equal(activationBetas.begin(), activationBetas.begin() + NUM_ACTIVATIONS, activationBetas.begin() + NUM_ACTIVATIONS)
            && "The parser does not currently support cases where activations for the reverse pass of the RNN do not match the forward pass.", ErrorCode::kUNSUPPORTED_NODE);
    }

    // Roll Rb into Wb (and RBb into WBb). Bias is in the form  [Wb[iofc], Rb[iofc], WBb[iofc], RBb[iofc]].
    // So reshape such that we can perform a reduction to add Wb and Rb.
    nvinfer1::ITensor* combinedBias{nullptr};
    if (inputs.size() > 3 && inputs.at(3))
    {
        nvinfer1::ITensor* bias = &convertToTensor(inputs.at(3), ctx);
        LOG_VERBOSE("Bias shape is: " << bias->getDimensions());
        // Reshape to [[Wb[iofc], Rb[iofc]], [WBb[iofc], RBb[iofc]]]
        nvinfer1::IShuffleLayer* reshapeBias = ctx->network()->addShuffle(*bias);
        reshapeBias->setReshapeDimensions(nvinfer1::Dims3{numDirections, 2, hiddenSize});
        reshapeBias->setZeroIsPlaceholder(false);
        LOG_VERBOSE("Reshaping bias to: " << reshapeBias->getOutput(0)->getDimensions());
        combinedBias = ctx->network()
                           ->addReduce(*reshapeBias->getOutput(0), nvinfer1::ReduceOperation::kSUM, /*axis=*/0b010,
                               /*keepDimensions=*/true)
                           ->getOutput(0);
        LOG_VERBOSE("After reduction, bias shape is: " << combinedBias->getDimensions());
    }

    // Get a shape tensor containing: (numDirections, batchSize, hiddenSize)
    auto const initialStateShape = [&ctx, &numDirections, &hiddenSize, &input]() -> nvinfer1::ITensor* {
        // Get batchSize from input shape
        nvinfer1::ITensor* numDirectionsTensor
            = addConstantScalar(ctx, numDirections, ::ONNX_NAMESPACE::TensorProto_DataType_INT32, nvinfer1::Dims{1, 1})
                  ->getOutput(0);
        LOG_VERBOSE("numDirectionsTensor shape: " << numDirectionsTensor->getDimensions());
        nvinfer1::ITensor* hiddenSizeTensor
            = addConstantScalar(ctx, hiddenSize, ::ONNX_NAMESPACE::TensorProto_DataType_INT32, nvinfer1::Dims{1, 1})
                  ->getOutput(0);
        LOG_VERBOSE("hiddenSizeTensor shape: " << hiddenSizeTensor->getDimensions());
        nvinfer1::ITensor* batchSizeTensor = getAxisLength(ctx, input, 1, nvinfer1::Dims{1, 1});
        LOG_VERBOSE("batchSizeTensor shape: " << batchSizeTensor->getDimensions());

        std::array<nvinfer1::ITensor*, 3> tensors{{numDirectionsTensor, batchSizeTensor, hiddenSizeTensor}};
        nvinfer1::IConcatenationLayer* concatenatedShape = ctx->network()->addConcatenation(tensors.data(), 3);
        return concatenatedShape->getOutput(0);
    };

    auto const getInitialInputValue
        = [&ctx, &initialStateShape, &inputs, &node](size_t inputIdx) -> nvinfer1::ITensor* {
        if (inputs.size() > inputIdx && inputs.at(inputIdx))
        {
            return &convertToTensor(inputs.at(inputIdx), ctx);
        }
        return constantOfShape(ctx, node,
            addConstantScalar(ctx, 0.f, ::ONNX_NAMESPACE::TensorProto_DataType_FLOAT, nvinfer1::Dims{1, 1})
                ->getOutput(0),
            initialStateShape());
    };

    nvinfer1::ITensor* initialHidden = getInitialInputValue(5);
    LOG_VERBOSE("Initial hidden state shape: " << initialHidden->getDimensions());

    LOG_VERBOSE("Entering Loop");
    // Scan over the S dimension of the input
    auto loop = ctx->network()->addLoop();
    nvinfer1::ITensor* tripLimit = getAxisLength(ctx, input, 0);
    loop->addTripLimit(*tripLimit, nvinfer1::TripLimit::kCOUNT);

    // Add X(t)
    nvinfer1::ITensor* iterationInput = addRNNInput(ctx, node, loop, inputs, direction);
    ASSERT(iterationInput && "Failed to add RNN input.", ErrorCode::kINVALID_NODE);

    // H(t-1)
    nvinfer1::IRecurrenceLayer* hiddenState = loop->addRecurrence(*initialHidden);
    ctx->registerLayer(hiddenState, getNodeName(node));
    LOG_VERBOSE("Hidden state shape: " << hiddenState->getOutput(0)->getDimensions());

    // Compute intermediate(t) = (X(t) * W^T + H(t-1) * R^T + (Wb + Rb)).
    nvinfer1::ITensor* xtWT = ctx->network()
                                  ->addMatrixMultiply(*iterationInput, nvinfer1::MatrixOperation::kNONE, *weights,
                                      nvinfer1::MatrixOperation::kTRANSPOSE)
                                  ->getOutput(0);
    LOG_VERBOSE("X(t) * W^T -> " << xtWT->getDimensions());

    nvinfer1::ITensor* ht1RT = ctx->network()
                                   ->addMatrixMultiply(*hiddenState->getOutput(0), nvinfer1::MatrixOperation::kNONE,
                                       *recurrenceWeights, nvinfer1::MatrixOperation::kTRANSPOSE)
                                   ->getOutput(0);
    LOG_VERBOSE("H(t-1) * R^T -> " << ht1RT->getDimensions());

    nvinfer1::ITensor* intermediatet
        = ctx->network()->addElementWise(*xtWT, *ht1RT, nvinfer1::ElementWiseOperation::kSUM)->getOutput(0);
    if (combinedBias)
    {
        intermediatet = ctx->network()
                            ->addElementWise(*intermediatet, *combinedBias, nvinfer1::ElementWiseOperation::kSUM)
                            ->getOutput(0);
    }

    // H(t) = f(intermediate(t))
    nvinfer1::IActivationLayer* hAct
        = ctx->network()->addActivation(*addClip(ctx, intermediatet, clip), activations.at(0));
    hAct->setAlpha(activationAlphas.at(0));
    hAct->setBeta(activationBetas.at(0));
    nvinfer1::ITensor* Ht = hAct->getOutput(0);

    // singlePassShape = (1, batchSize, hiddenSize)
    nvinfer1::ITensor* singlePassShape
        = ctx->network()
              ->addElementWise(*initialStateShape(),
                  *addConstant(ctx, std::vector<int>{numDirections, 1, 1}, ::ONNX_NAMESPACE::TensorProto_DataType_INT32,
                       nvinfer1::Dims{1, 3})
                       ->getOutput(0),
                  nvinfer1::ElementWiseOperation::kDIV)
              ->getOutput(0);

    if (inputs.size() > 4 && inputs.at(4))
    {
        nvinfer1::ITensor* seqLens = &convertToTensor(inputs.at(4), ctx);
        auto maxLen = getAxisLength(ctx, input, 0);
        Ht = numDirections == 2 ? maskBidirRNNHidden(ctx, node, loop, seqLens, maxLen, hiddenState->getOutput(0), Ht, singlePassShape) : maskRNNHidden(ctx, node, loop, seqLens, hiddenState->getOutput(0), Ht, maxLen, direction == "reverse");
    }

    hiddenState->setInput(1, *Ht);
    LOG_VERBOSE("H(t) -> " << Ht->getDimensions());

    std::vector<TensorOrWeights> outputs{};
    // Y = concatenation of all H(t) for each element of the sequence
    outputs.emplace_back(concatenateRNNOutputs(ctx, node, loop, singlePassShape, getAxisLength(ctx, input, 0), Ht, numDirections, inputs, direction == "reverse"));
    // Yh = last value of H(t)
    outputs.emplace_back(loop->addLoopOutput(*hiddenState->getOutput(0), nvinfer1::LoopOutput::kLAST_VALUE)->getOutput(0));

    return {{outputs}};
}

DEFINE_BUILTIN_OP_IMPORTER(RoiAlign)
{
    nvinfer1::ITensor* tensorPtr = &convertToTensor(inputs.at(0), ctx);
    nvinfer1::ITensor* roisPtr = &convertToTensor(inputs.at(1), ctx);
    nvinfer1::ITensor* batchIndicesPtr = &convertToTensor(inputs.at(2), ctx);

    // Sanity checking
    auto roiDims = roisPtr->getDimensions();
    ASSERT(roiDims.nbDims == 2 && roiDims.d[1] == 4 && "Found incorrect dimensions for ROIs input!",
        ErrorCode::kUNSUPPORTED_NODE);

    OnnxAttrs attrs(node, ctx);

    int32_t coordinateTransformationMode{};

    if (ctx->getOpsetVersion() >= 16)
    {
        coordinateTransformationMode
        = attrs.get("coordinate_transformation_mode", std::string("half_pixel")) == "half_pixel" ? 1 : 0;
    }
    else
    {
        // RoiAlign-10 does not support coordinate_transformation_mode
        // Fall-back to 'output_half_pixel' in RoiAlign-16
        coordinateTransformationMode = 0;
    }

    int32_t mode = attrs.get("mode", std::string("avg")) == "avg" ? 1 : 0;
    int32_t outputHeight = attrs.get("output_height", 1);
    int32_t outputWidth = attrs.get("output_width", 1);
    int32_t samplingRatio = attrs.get("sampling_ratio", 1);
    float spatialScale = attrs.get("spatial_scale", 1.0F);

    // Populate RoiAlign plugin properties.
    std::string const pluginName = "ROIAlign_TRT";
    std::string const pluginVersion = "1";
    std::vector<nvinfer1::PluginField> f;
    f.emplace_back(
        "coordinate_transformation_mode", &coordinateTransformationMode, nvinfer1::PluginFieldType::kINT32, 1);
    f.emplace_back("mode", &mode, nvinfer1::PluginFieldType::kINT32, 1);
    f.emplace_back("output_height", &outputHeight, nvinfer1::PluginFieldType::kINT32, 1);
    f.emplace_back("output_width", &outputWidth, nvinfer1::PluginFieldType::kINT32, 1);
    f.emplace_back("sampling_ratio", &samplingRatio, nvinfer1::PluginFieldType::kINT32, 1);
    f.emplace_back("spatial_scale", &spatialScale, nvinfer1::PluginFieldType::kFLOAT32, 1);

    // Create plugin from registry
    auto const plugin = createPlugin(getNodeName(node), importPluginCreator(pluginName, pluginVersion), f);

    ASSERT(plugin != nullptr && "ROIAlign plugin was not found in the plugin registry!",
        ErrorCode::kUNSUPPORTED_NODE);

    nvinfer1::ITensor* const inputTensorsPtr[3] = {tensorPtr, roisPtr, batchIndicesPtr};
    auto* layer = ctx->network()->addPluginV2(inputTensorsPtr, 3, *plugin);
    ctx->registerLayer(layer, getNodeName(node));

    RETURN_FIRST_OUTPUT(layer);
}

DEFINE_BUILTIN_OP_IMPORTER(ScaledTanh)
{
    OnnxAttrs attrs(node, ctx);
    float alpha = attrs.get<float>("alpha");
    float beta = attrs.get<float>("beta");
    return activationHelper(ctx, node, inputs, nvinfer1::ActivationType::kSCALED_TANH, &alpha, &beta);
}

DEFINE_BUILTIN_OP_IMPORTER(Scan)
{
    OnnxAttrs attrs(node, ctx);

    // In opset 8, the scan node is defined differently than in later opsets.
    //     1. It has an optonal input `sequence_lens`
    //     2. The scan input/output axis are always set to 1
    const int32_t opset8Offset = ctx->getOpsetVersion() == 8 ? 1 : 0;
    if (opset8Offset == 1)
    {
        ASSERT(inputs.at(0).isNullTensor() && "TensorRT doesn't support sequence_lens input for this node!",
            ErrorCode::kUNSUPPORTED_NODE);
    }
    int32_t const nbInputs = node.input().size() - opset8Offset;
    int32_t const nbScanInputs = attrs.get<int>("num_scan_inputs");
    // The number of state variables on the input and output is the same.
    int32_t const nbStateVars = nbInputs - nbScanInputs;
    int32_t const nbScanOutputs = node.output().size() - nbStateVars;

    // Populate scan input axis
    std::vector<int32_t> defaultScanInputArgs(nbScanInputs);
    std::fill(defaultScanInputArgs.begin(), defaultScanInputArgs.end(), opset8Offset);
    std::vector<int32_t> scanInputAxes(attrs.get("scan_input_axes", defaultScanInputArgs));

    // Populate scan input directions
    std::vector<int32_t> defaultInputScanDirection(nbScanInputs);
    std::fill(defaultInputScanDirection.begin(), defaultInputScanDirection.end(), 0);
    std::vector<int32_t> const scanInputDirections(attrs.get("scan_input_directions", defaultInputScanDirection));

    // Populate scan output axis
    std::vector<int32_t> defaultScanOutputArgs(nbScanOutputs);
    std::fill(defaultScanOutputArgs.begin(), defaultScanOutputArgs.end(), opset8Offset);
    std::vector<int32_t> scanOutputAxes(attrs.get("scan_output_axes", defaultScanOutputArgs));

    // Populate scan ouput directions
    std::vector<int32_t> defaultOutputScanDirection(nbScanOutputs);
    std::fill(defaultOutputScanDirection.begin(), defaultOutputScanDirection.end(), 0);
    std::vector<int32_t> const scanOutputDirections(attrs.get("scan_output_directions", defaultOutputScanDirection));

    ::ONNX_NAMESPACE::GraphProto const& body = attrs.get<::ONNX_NAMESPACE::GraphProto const&>("body");

    // Support possible negative axis for input and output axes:
    for (auto& axis : scanInputAxes)
    {
        CHECK(convertAxis(axis, nvinfer1::Dims::MAX_DIMS));
    }

    for (auto& axis : scanOutputAxes)
    {
        CHECK(convertAxis(axis, nvinfer1::Dims::MAX_DIMS));
    }

    auto loop = ctx->network()->addLoop();
    // When multiple scan inputs are present, scan behaves like zip, so it is sufficient
    // to use only one scan input to determine trip limit.
    nvinfer1::ITensor* tripLimit = getAxisLength(ctx, &convertToTensor(inputs.back(), ctx), scanInputAxes.back());
    loop->addTripLimit(*tripLimit, nvinfer1::TripLimit::kCOUNT);

    // Establish scope for names local to the subgraph.
    NameScope nameScope(*ctx);

    // Add initial state inputs using recurrent layers, and scan inputs using iterators.
    std::vector<nvinfer1::IRecurrenceLayer*> stateVars{};
    for (int32_t i = 0; i < nbStateVars; ++i)
    {
        stateVars.emplace_back(loop->addRecurrence(convertToTensor(inputs.at(i + opset8Offset), ctx)));
        ctx->registerTensor(TensorOrWeights{stateVars.back()->getOutput(0)}, body.input(i).name());
    }
    ctx->registerLayer(stateVars.at(0), getNodeName(node));
    for (int32_t i = 0; i < nbScanInputs; ++i)
    {
        const int32_t index = nbStateVars + i; // Scan Inputs are after the state variables.
        nvinfer1::IIteratorLayer* scanInput = loop->addIterator(convertToTensor(inputs.at(index + opset8Offset), ctx));
        scanInput->setAxis(scanInputAxes.at(i));
        scanInput->setReverse(scanInputDirections.at(i) == 1);
        ctx->registerTensor(TensorOrWeights{scanInput->getOutput(0)}, body.input(index).name());
    }

    // Loop Body. This is handled by dispatching to other op converters.
    CHECK(onnx2trt::parseGraph(ctx, body));

    // Set up recurrence outputs (first N body graph outputs).
    std::vector<TensorOrWeights> nodeOutputs{};
    for (int32_t i = 0; i < nbStateVars; ++i)
    {
        auto const& bodyOutputName = body.output(i).name();
        auto& stateOutput = convertToTensor(ctx->tensors().at(bodyOutputName), ctx);
        LOG_VERBOSE("For state variable output: " << bodyOutputName
                                                  << ", found matching tensor: " << stateOutput.getName()
                                                  << ", with shape: " << stateOutput.getDimensions());
        stateVars.at(i)->setInput(1, stateOutput);
        // Each state variable is also a loop output
        nodeOutputs.emplace_back(
            loop->addLoopOutput(*stateVars.at(i)->getOutput(0), nvinfer1::LoopOutput::kLAST_VALUE)->getOutput(0));
    }
    // Finally, set up scan outputs.
    for (int32_t i = 0; i < nbScanOutputs; ++i)
    {
        int32_t const index = nbStateVars + i;
        auto const& bodyOutputName = body.output(index).name();
        auto& scanOutput = convertToTensor(ctx->tensors().at(bodyOutputName), ctx);
        // For scanOutputDirections, 0 indicates appending, and 1, prepending.
        auto const scanDirection
            = (scanOutputDirections.at(i) == 0) ? nvinfer1::LoopOutput::kCONCATENATE : nvinfer1::LoopOutput::kREVERSE;
        auto const scanAxis = scanOutputAxes.at(i);
        LOG_VERBOSE("For scan output: " << bodyOutputName << ", found matching tensor: " << scanOutput.getName()
                                        << ", with shape: " << scanOutput.getDimensions() << ". Using scan direction: "
                                        << static_cast<int32_t>(scanDirection) << ", and scan axis: " << scanAxis);
        nvinfer1::ILoopOutputLayer* trtScanOut = loop->addLoopOutput(scanOutput, scanDirection, scanAxis);
        trtScanOut->setInput(1, *tripLimit);
        nodeOutputs.emplace_back(trtScanOut->getOutput(0));
    }

    return {nodeOutputs};
}

DEFINE_BUILTIN_OP_IMPORTER(GridSample)
{
    CHECK(notInvalidType(inputs.at(0), {"BOOL", "UINT8"}));
    CHECK(notInvalidType(inputs.at(1), {"BOOL", "UINT8"}));
    ASSERT((inputs.size() == 2) && "TRT expects two input tensors: grid and input", ErrorCode::kINVALID_NODE);
    nvinfer1::ITensor& input = convertToTensor(inputs.at(0), ctx);
    int32_t const inputRank = input.getDimensions().nbDims;
    ASSERT((inputRank > 0) && "The input tensor cannot be a scalar.", ErrorCode::kUNSUPPORTED_NODE);

    nvinfer1::ITensor& grid = convertToTensor(inputs.at(1), ctx);
    int32_t const gridRank = grid.getDimensions().nbDims;
    ASSERT((gridRank > 0) && "The grid tensor cannot be a scalar.", ErrorCode::kUNSUPPORTED_NODE);
    ASSERT((gridRank == inputRank) && "The input tensor and the grid tensor must have the same rank.",
        ErrorCode::kUNSUPPORTED_NODE);

    // Add grid sample layer
    nvinfer1::IGridSampleLayer* layer = ctx->network()->addGridSample(input, grid);
    ctx->registerLayer(layer, getNodeName(node));
    OnnxAttrs attrs(node, ctx);

    auto paddingMode = attrs.get<std::string>("padding_mode", "zeros");
    nvinfer1::SampleMode sampleMode{nvinfer1::SampleMode::kFILL};
    if (paddingMode == "zeros")
    {
        sampleMode = nvinfer1::SampleMode::kFILL;
    }
    else if (paddingMode == "border")
    {
        sampleMode = nvinfer1::SampleMode::kCLAMP;
    }
    else if (paddingMode == "reflection")
    {
        sampleMode = nvinfer1::SampleMode::kREFLECT;
    }

    auto mode = attrs.get<std::string>("mode", "bilinear");
    nvinfer1::InterpolationMode interpolationMode{nvinfer1::InterpolationMode::kNEAREST};
    if (mode == "nearest")
    {
        interpolationMode = nvinfer1::ResizeMode::kNEAREST;
    }
    else if (mode == "bilinear")
    {
        interpolationMode = nvinfer1::ResizeMode::kLINEAR;
    }
    else if (mode == "bicubic")
    {
        interpolationMode = nvinfer1::ResizeMode::kCUBIC;
    }

    bool const alignCorners{attrs.get<int32_t>("align_corners", 0) == 1};

    ASSERT(layer->setSampleMode(sampleMode), ErrorCode::kINVALID_VALUE);
    layer->setAlignCorners(alignCorners);
    layer->setInterpolationMode(interpolationMode);

    RETURN_FIRST_OUTPUT(layer);
}

DEFINE_BUILTIN_OP_IMPORTER(ScatterND)
{
    return addScatterLayer(ctx, node, inputs, nvinfer1::ScatterMode::kND);
}

DEFINE_BUILTIN_OP_IMPORTER(ScatterElements)
{
    OnnxAttrs attrs(node, ctx);
    int32_t axis = attrs.get<int>("axis", 0);
    int32_t nbDims = inputs.at(0).shape().nbDims;
    CHECK(convertAxis(axis, nbDims));
    return addScatterLayer(ctx, node, inputs, nvinfer1::ScatterMode::kELEMENT, axis);
}

DEFINE_BUILTIN_OP_IMPORTER(Scatter)
{
    // Scatter was deprecated in Opset 11 and replaced by ScatterElements
    if (ctx->getOpsetVersion() >= 11)
    {
        LOG_WARNING("Scatter was deprecated in Opset 11. Node: \"" << getNodeName(node) << "\" will be converted to ScatterElements.");
    }

    return importScatterElements(ctx, node, inputs);
}

DEFINE_BUILTIN_OP_IMPORTER(Selu)
{
    OnnxAttrs attrs(node, ctx);
    float alpha = attrs.get("alpha", 1.6732f);
    float beta = attrs.get("gamma", 1.0507f);
    return activationHelper(ctx, node, inputs, nvinfer1::ActivationType::kSELU, &alpha, &beta);
}

DEFINE_BUILTIN_OP_IMPORTER(Shape)
{
    nvinfer1::ITensor& input = convertToTensor(inputs.at(0), ctx);
    auto* layer = ctx->network()->addShape(input);
    ctx->registerLayer(layer, getNodeName(node));
    RETURN_FIRST_OUTPUT(layer);
}

DEFINE_BUILTIN_OP_IMPORTER(Sigmoid)
{
    return activationHelper(ctx, node, inputs, nvinfer1::ActivationType::kSIGMOID);
}

DEFINE_BUILTIN_OP_IMPORTER(Sin)
{
    return unaryHelper(ctx, node, inputs.at(0), nvinfer1::UnaryOperation::kSIN);
}

DEFINE_BUILTIN_OP_IMPORTER(Sinh)
{
    return unaryHelper(ctx, node, inputs.at(0), nvinfer1::UnaryOperation::kSINH);
}

DEFINE_BUILTIN_OP_IMPORTER(Size)
{
    // "data : T
    // An input tensor."
    auto const shape = shapeOf(inputs.at(0));

    // "outputs a int64 scalar that equals to the total number of elements of the input tensor."
    ShapeTensor const size = product(ctx, shape, 0, shape.size(), /*rank=*/0);

    return {{&size.tensor(ctx)}};
}

DEFINE_BUILTIN_OP_IMPORTER(Slice)
{
    CHECK(notInvalidType(inputs.at(0), {"UINT8"}));
    int32_t const nbInputs = node.input().size();
    // "...it uses this information to slice the input data tensor."
    nvinfer1::ITensor& data = convertToTensor(inputs.at(0), ctx);
    auto const dims = shapeOf(data);

    // "Slices uses starts, ends, axes and steps inputs to specify the start and
    // end dimension and step for each axis in the list of axes..."
    ShapeTensor starts;
    ShapeTensor ends;
    ShapeTensor axes;
    ShapeTensor steps;

    // If opset version >= 10 slice parameters are weights instead of attributes.
    if (ctx->getOpsetVersion() >= 10)
    {
        ASSERT( (nbInputs >= 3 && nbInputs <= 5) && "Post-opset 10 Slice operator requires 3 - 5 inputs.", ErrorCode::kUNSUPPORTED_NODE);
        starts = ShapeTensor{ctx, inputs.at(1)};
        ends = ShapeTensor{ctx, inputs.at(2)};
        // "If axes are omitted, they are set to [0, ..., ndim-1]."
        axes = nbInputs > 3 ? ShapeTensor(ctx, inputs.at(3)) : iotaShapeVector(dims.size());
        // Doesn't support dynamic axes currently.
        ASSERT( (axes.allValuesKnown()) && "This version of TensorRT does not support dynamic axes.", ErrorCode::kUNSUPPORTED_NODE);
        ASSERT( (starts.size() == axes.size()) && "The shape of input starts misaligns with the shape of input axes.", ErrorCode::kUNSUPPORTED_NODE);
        ASSERT(ends.size() == axes.size() && "The shape of input ends misaligns with the shape of input axes.", ErrorCode::kUNSUPPORTED_NODE);
        // "If steps are omitted, they are set to [1, ..., 1] of length len(starts)."
        steps = inputs.size() > 4 ? ShapeTensor(ctx, inputs.at(4)) : similar(ctx, starts, 1);
    }
    else
    {
        OnnxAttrs attrs(node, ctx);
        starts = ShapeTensor(1, attrs.get<std::vector<int64_t>>("starts"));
        ends = ShapeTensor(1, attrs.get<std::vector<int64_t>>("ends"));
        // "It's optional. If not present, will be treated as [0, 1, ..., len(starts) - 1]."
        axes = attrs.count("axes") ? ShapeTensor(1, attrs.get<std::vector<int64_t>>("axes"))
                                   : iotaShapeVector(starts.size());
        steps = similar(ctx, starts, 1);
    }

    // Decode axes.
    // Also inspect whether axes form an "iota" sequence 0, 1, 2, ....
    bool isIota = true;
    int32_t j = 0;
    std::vector<int64_t> newAxes;
    newAxes.reserve(axes.size());

    for (int64_t axis : axes)
    {
        // "Accepted range is [-r, r-1] where r = rank(data)."
        int32_t const r = dims.size();
        ASSERT((-r <= axis && axis < r) && "The range of axis must be in [-r, r-1], where r is the rank of input data.",
            ErrorCode::kINVALID_VALUE);
        // "Negative value means counting dimensions from the back."
        if (axis < 0)
        {
            axis += r;
        }
        newAxes.push_back(axis);
        isIota &= axis == j;
        ++j;
    }
    axes = ShapeTensor(1, std::move(newAxes));

    // Check for duplicate axes.
    ASSERT( (std::unordered_set<int64_t>(axes.begin(), axes.end()).size() == static_cast<size_t>(axes.size()))
            && "No duplicated axes are allowed.",
        ErrorCode::kINVALID_NODE);

    if (axes.size() < dims.size() || !isIota)
    {
        // Axes specify a subset of the dimensions, or out of order.
        // Convert starts/ends/steps to complete in-order form.
        ShapeTensor const subscripts{axesToInterlaceSubscripts(axes, dims.size())};
        starts = interlace(ctx, similar(ctx, dims, 0), starts, subscripts);
        ends = interlace(ctx, dims, ends, subscripts);
        steps = interlace(ctx, similar(ctx, dims, 1), steps, subscripts);
    }

    // ONNX has a bunch of rules for converting out of bounds starts/ends
    // indices into the actual indices to use.
    decodeOnnxStartsAndEnds(ctx, dims, steps, starts, ends);

    // TensorRT uses sizes of the output dimensions instead of ends.
    ShapeTensor sizes = computeSliceSizes(ctx, starts, ends, steps, dims);

    // Negative sizes signifies an empty slice, so clamp sizes to 0
    ShapeTensor const zeros = similar(ctx, dims, 0);
    sizes = max(ctx, zeros, sizes);

    nvinfer1::ISliceLayer* slice = addSlice(ctx, data, starts, sizes, steps);

    ctx->registerLayer(slice, getNodeName(node));

    RETURN_FIRST_OUTPUT(slice);
}

DEFINE_BUILTIN_OP_IMPORTER(Softmax)
{
    auto& input = convertToTensor(inputs.at(0), ctx);
    auto* softmax = addSoftmax(ctx, node, input);
    // Reshape back to original shape
    auto* reshapeLayer = addShuffle(ctx, *softmax, shapeOf(input));
    RETURN_FIRST_OUTPUT(reshapeLayer);
}

DEFINE_BUILTIN_OP_IMPORTER(Softsign)
{
    return activationHelper(ctx, node, inputs, nvinfer1::ActivationType::kSOFTSIGN);
}

DEFINE_BUILTIN_OP_IMPORTER(Softplus)
{
    return activationHelper(ctx, node, inputs, nvinfer1::ActivationType::kSOFTPLUS);
}

DEFINE_BUILTIN_OP_IMPORTER(SpaceToDepth)
{
    CHECK(notInvalidType(inputs.at(0), {"BOOL", "UINT8"}));
    // Input tensor is in NCHW format
    ASSERT((inputs.at(0).shape().nbDims == 4) && "The input tensor must be in the NCHW format.",
        ErrorCode::kUNSUPPORTED_NODE);
    nvinfer1::ITensor* tensorPtr = &convertToTensor(inputs.at(0), ctx);

    // Extract attributes
    OnnxAttrs attrs(node, ctx);
    auto blockSize = attrs.get<int32_t>("blocksize");

    nvinfer1::Permutation const perm{0, 3, 5, 1, 2, 4};

    auto inputShape = shapeOf(*tensorPtr);

    auto const N = gather(ctx, inputShape, shapeVector(0));
    auto const C = gather(ctx, inputShape, shapeVector(1));
    auto const H = gather(ctx, inputShape, shapeVector(2));
    auto const W = gather(ctx, inputShape, shapeVector(3));
    auto const blockSizeTensor = shapeVector(blockSize);

    auto const C_2 = mul(ctx, C, mul(ctx, blockSizeTensor, blockSizeTensor));
    auto const H_2 = floorDiv(ctx, H, blockSizeTensor);
    auto const W_2 = floorDiv(ctx, W, blockSizeTensor);

    // First reshape to {N, C, H / blockSize, blockSize, W / blockSize, blockSize}

    auto const firstShapeDims = concat(
        ctx, N, concat(ctx, C, concat(ctx, H_2, concat(ctx, blockSizeTensor, concat(ctx, W_2, blockSizeTensor)))));

    auto* firstShuffle = addShuffle(ctx, *tensorPtr, firstShapeDims);
    firstShuffle->setSecondTranspose(perm);
    ctx->registerLayer(firstShuffle, getNodeName(node));
    tensorPtr = firstShuffle->getOutput(0);

    // Reshape to {N, C * blockSize * blockSize, H / blockSize, W / blockSize}
    auto secondShapeDims = concat(ctx, N, concat(ctx, C_2, concat(ctx, H_2, W_2)));
    auto* secondShuffle = addShuffle(ctx, *tensorPtr, secondShapeDims);
    tensorPtr = secondShuffle->getOutput(0);

    return {{tensorPtr}};
}

DEFINE_BUILTIN_OP_IMPORTER(Split)
{
    CHECK(notInvalidType(inputs.at(0), {"UINT8"}));
    size_t const numOutputs = node.output().size();

    // "input : T
    // The tensor to split"
    nvinfer1::ITensor& inputTensor = convertToTensor(inputs.at(0), ctx);
    auto const inputDims = shapeOf(inputTensor);

    // "axis : int (default is 0)
    // Which axis to split on."
    OnnxAttrs attrs(node, ctx);
    int32_t axis = attrs.get<int32_t>("axis", 0);

    // "A negative value means counting dimensions from the back.
    // Accepted range is [-rank, rank-1] where r = rank(input)."
    CHECK(convertAxis(axis, inputDims.size()));

    std::vector<int64_t> tmp(inputDims.size());
    std::iota(tmp.begin(), tmp.end(), 0);
    tmp[axis] = inputDims.size();
    ShapeTensor const subscripts = ShapeTensor(1, std::move(tmp));

    // "split : list of ints"
    // "length of each output"
    std::vector<int32_t> splitList;
    ShapeTensor sizes;
    ShapeTensor sizeSliceAxis;
    ShapeTensor splitSizesTensor;
    bool const hasSplitList = (ctx->getOpsetVersion() >= 13) ? (inputs.size() == 2) : attrs.count("split");
    if (hasSplitList)
    {
        // "Lengths of the parts can be specified using argument split."
        // In opset >= 13, split lengths are an optional input
        if (ctx->getOpsetVersion() >= 13)
        {
            if (inputs.at(1).is_weights())
            {
                auto const splitWeights = inputs.at(1).weights();
                int32_t const* splitValues = static_cast<int32_t const*>(splitWeights.values);
                for (size_t i = 0; i < splitWeights.count(); i++)
                {
                    splitList.push_back(splitValues[i]);
                }
            }
            else
            {
                splitSizesTensor = {ctx, inputs.at(1)};
            }
        }
        // Pre-opset 13 split lengths are provided as an attribute
        else
        {
            splitList = attrs.get<std::vector<int32_t>>("split");
        }
        ASSERT((splitList.empty() || (splitList.size() == numOutputs))
                && "The shape of the split attribute misaligns with the number of outputs.",
            ErrorCode::kINVALID_NODE);
    }
    else
    {
        // "Otherwise, the tensor is split to equal sized parts."
        sizeSliceAxis = floorDiv(ctx, gather(ctx, inputDims, shapeVector(axis)), shapeVector(numOutputs));
        sizes = interlace(ctx, inputDims, sizeSliceAxis, subscripts);
    }

    std::vector<TensorOrWeights> outputs;
    outputs.reserve(numOutputs);

    ShapeTensor const zeros = similar(ctx, inputDims, 0);
    ShapeTensor const ones = similar(ctx, inputDims, 1);
    ShapeTensor starts = zeros;
    ShapeTensor startSliceAxis = shapeVector(0);
    for (int32_t i = 0; i < (int32_t) numOutputs; ++i)
    {
        if (i)
        {
            // Advance from previous start.
            startSliceAxis = add(ctx, startSliceAxis, sizeSliceAxis);
            starts = interlace(ctx, zeros, startSliceAxis, subscripts);
        }
        if (hasSplitList)
        {
            if (splitList.empty())
            {
                sizeSliceAxis = gather(ctx, splitSizesTensor, ShapeTensor(1, std::vector<int64_t>{i}));
            }
            else
            {
                sizeSliceAxis = shapeVector(splitList[i]);
            }
            sizes = interlace(ctx, inputDims, sizeSliceAxis, subscripts);
        }

        nvinfer1::ISliceLayer* slice = addSlice(ctx, inputTensor, starts, sizes, ones);
        ctx->registerLayer(slice, getNodeName(node));
        outputs.emplace_back(slice->getOutput(0));
    }

    return outputs;
}

DEFINE_BUILTIN_OP_IMPORTER(Sqrt)
{
    return unaryHelper(ctx, node, inputs.at(0), nvinfer1::UnaryOperation::kSQRT);
}

DEFINE_BUILTIN_OP_IMPORTER(Squeeze)
{
    // "data : T
    // Tensor with at least max(dims) dimensions."
    nvinfer1::ITensor& data = convertToTensor(inputs.at(0), ctx);
    std::vector<int32_t> axes;
    // In opset >= 13, axes are an optional input
    if (ctx->getOpsetVersion() >= 13)
    {
        if (inputs.size() == 2)
        {
            assertIsWeights(inputs.at(1), "Squeeze axes input must be an initializer!");
            // Map weights value to axes
            auto axesWeights = inputs.at(1).weights();
            int32_t* axesValues = static_cast<int32_t*>(axesWeights.values);
            for (size_t i = 0; i < axesWeights.count(); i++)
            {
                axes.push_back(axesValues[i]);
            }
        }
    }
    // Pre-opset 13 axes are provided as an attribute
    else
    {
        OnnxAttrs attrs(node, ctx);
        if (attrs.count("axes"))
        {
            axes = attrs.get<std::vector<int>>("axes");
        }
    }

    // If axes are ommitted, squeeze all dimensions with values 1
    if (axes.size() == 0)
    {
        auto const shape = data.getDimensions();
        ASSERT(!isDynamic(shape) && "Cannot infer squeeze dimensions from a dynamic shape! Please re-export your model with the Squeeze axes input set.", ErrorCode::kUNSUPPORTED_NODE);
        for (int32_t i = 0; i < shape.nbDims; i++)
        {
            if (shape.d[i] == 1)
            {
                axes.push_back(i);
            }
        }
    }

    int32_t rank = data.getDimensions().nbDims;
    for (auto& axis : axes)
    {
        CHECK(convertAxis(axis, rank));
    }

    // "squeezed : T
    // Reshaped tensor with same data as input."
    auto* squeezed = squeezeTensor(ctx, node, data, axes, true);

    ASSERT(squeezed && "Failed to squeeze tensor!", ErrorCode::kUNSUPPORTED_NODE);

    return {{squeezed}};
}

DEFINE_BUILTIN_OP_IMPORTER(Sub)
{
    return elementwiseHelper(ctx, node, inputs, nvinfer1::ElementWiseOperation::kSUB);
}

DEFINE_BUILTIN_OP_IMPORTER(Sum)
{
    return elementwiseHelper(ctx, node, inputs, nvinfer1::ElementWiseOperation::kSUM);
}

DEFINE_BUILTIN_OP_IMPORTER(Tan)
{
    return unaryHelper(ctx, node, inputs.at(0), nvinfer1::UnaryOperation::kTAN);
}

DEFINE_BUILTIN_OP_IMPORTER(Tanh)
{
    return activationHelper(ctx, node, inputs, nvinfer1::ActivationType::kTANH);
}

DEFINE_BUILTIN_OP_IMPORTER(ThresholdedRelu)
{
    OnnxAttrs attrs(node, ctx);
    float alpha = attrs.get<float>("alpha", 1.f);
    return activationHelper(ctx, node, inputs, nvinfer1::ActivationType::kTHRESHOLDED_RELU, &alpha);
}

DEFINE_BUILTIN_OP_IMPORTER(Tile)
{
    CHECK(notInvalidType(inputs.at(0), {"UINT8"}));
    // "input : T
    // Input tensor of any shape."
    nvinfer1::ITensor& input = convertToTensor(inputs.at(0), ctx);
    auto const inputDims = shapeOf(input);
    ASSERT(input.getType() != DataType::kUINT8, ErrorCode::kUNSUPPORTED_NODE);

    // "repeats : T1
    // 1D int64 tensor of the same length as input's dimension number,
    // includes numbers of repeated copies along input's dimensions.
    ShapeTensor const repeats{ctx, inputs.at(1)};

    ShapeTensor outputShape = mul(ctx, inputDims, repeats);
    nvinfer1::ISliceLayer* tile
        = addSlice(ctx, input, similar(ctx, inputDims, 0), outputShape, similar(ctx, inputDims, 1));
    ctx->registerLayer(tile, getNodeName(node));
    tile->setMode(nvinfer1::SliceMode::kWRAP);

    RETURN_FIRST_OUTPUT(tile);
}

DEFINE_BUILTIN_OP_IMPORTER(TopK)
{
    CHECK(notInvalidType(inputs.at(0), {"INT32", "UINT8"}));
    nvinfer1::ITensor* tensorPtr = &convertToTensor(inputs.at(0), ctx);
    OnnxAttrs attrs(node, ctx);
    int32_t axis = attrs.get("axis", -1);
    int32_t k;
    if (ctx->getOpsetVersion() >= 10)
    {
        assertIsWeights(inputs.at(1), "This version of TensorRT only supports input K as an initializer.");
        ASSERT((inputs.at(1).weights().count() == 1) && "The input K must contain exactly 1 value.",
            ErrorCode::kUNSUPPORTED_NODE);
        k = *static_cast<int*>(inputs.at(1).weights().values);
    }
    else
    {
        ASSERT( (attrs.count("k")) && "Attribute k is missing.", ErrorCode::kINVALID_NODE);
        k = attrs.get<int>("k");
    }

    int32_t nbDims = tensorPtr->getDimensions().nbDims;
    CHECK(convertAxis(axis, nbDims));
    uint32_t axisMask = 1 << axis;

    bool needToExpandDims = (nbDims == 1);
    if (needToExpandDims)
    {
        // Expand spatial dims from 1D to 2D
        std::vector<int> axes{1};
        tensorPtr = unsqueezeTensor(ctx, node, *tensorPtr, axes);
        ASSERT(tensorPtr && "Failed to unsqueeze input x.", ErrorCode::kUNSUPPORTED_NODE);
    }

    // Default is top max k.
    auto operation = nvinfer1::TopKOperation::kMAX;
    if (ctx->getOpsetVersion() >= 11)
    {
        int32_t const largest = attrs.get<int32_t>("largest", 1);
        if (largest == 0)
        {
            operation = nvinfer1::TopKOperation::kMIN;
        }
    }
    nvinfer1::ITopKLayer* layer = ctx->network()->addTopK(*tensorPtr, operation, k, axisMask);
    ctx->registerLayer(layer, getNodeName(node));
    ASSERT(layer && "Failed to add TopK layer.", ErrorCode::kUNSUPPORTED_NODE);

    nvinfer1::ITensor* values = layer->getOutput(0);
    nvinfer1::ITensor* indices = layer->getOutput(1);

    if (needToExpandDims)
    {
        // Un-expand spatial dims back to 1D
        std::vector<int32_t> axes{1};
        values = squeezeTensor(ctx, node, *values, axes);
        ASSERT(values && "Failed to squeeze the input values.", ErrorCode::kUNSUPPORTED_NODE);
        indices = squeezeTensor(ctx, node, *indices, axes);
        ASSERT(indices && "Failed to squeeze the input indices.", ErrorCode::kUNSUPPORTED_NODE);
    }

    return {{values, indices}};
}

DEFINE_BUILTIN_OP_IMPORTER(Transpose)
{
    TensorOrWeights input = inputs.at(0);
    OnnxAttrs attrs(node, ctx);
    int32_t ndim = input.shape().nbDims;
    ASSERT((ndim <= nvinfer1::Dims::MAX_DIMS)
            && "The rank of the input tensor exceeds the maximum supported by this version of TensorRT.",
        ErrorCode::kUNSUPPORTED_NODE);
    nvinfer1::Permutation default_perm; // Default is to reverse dims
    for (int32_t i = 0; i < ndim; ++i)
    {
        default_perm.order[i] = ndim - 1 - i;
    }
    nvinfer1::Permutation perm = attrs.get("perm", default_perm);
    nvinfer1::ITensor& itensor = input.is_tensor() ? input.tensor() : convertToTensor(input, ctx);
    nvinfer1::ITensor* output_tensor = transposeTensor(ctx, node, itensor, perm);
    ASSERT(output_tensor && "Failed to transpose the input.", ErrorCode::kUNSUPPORTED_NODE);
    return {{output_tensor}};
}

DEFINE_BUILTIN_OP_IMPORTER(Trilu)
{
    CHECK(notInvalidType(inputs.at(0), {"UINT8"}));
    // Data Tensor
    using eOp = nvinfer1::ElementWiseOperation;
    auto* data = &convertToTensor(inputs.at(0), ctx);
    auto const nbDims = data->getDimensions().nbDims;
    ASSERT((nbDims == 2 || nbDims == 3) && "Trilu input must have 2 or 3 input dimensions!", ErrorCode::kINVALID_NODE);
    OnnxAttrs attrs(node, ctx);
    int32_t const upper = attrs.get("upper", 0);

    // Input may be in a batch so we need to get NxM dimensions
    int64_t const N = nbDims == 2 ? 0 : 1;
    int64_t const M = nbDims == 2 ? 1 : 2;

    // Create iota dims of NxM
    const ShapeTensor iotadims
        = concat(ctx, gather(ctx, shapeOf(*data), shapeVector(N)), gather(ctx, shapeOf(*data), shapeVector(M)));

    // Trilu can be represented via trl(A) = select(R >= C, A, 0) for keeping the lower diagonals
    // Simiarly, trl(A) = select(R <= C, A, 0) represents keeping the upper diagonals

    auto* rows = iota(ctx, iotadims, 0);
    auto* cols = iota(ctx, iotadims, 1);
    auto* zero = createZeroTensor(ctx, data);

    // k tensor shifts the number of diagonals we accept. Positive means to include k number of diagonals
    // above the main, while a negative k means to exclude the main and k number of diagonals below the main.
    // Adjust column tensor accordingly.
    if (inputs.size() == 2)
    {
        auto* k = &convertToTensor(inputs.at(1), ctx);
        cols = &elementwiseHelper(ctx, node, {cols, k}, eOp::kSUB).value().at(0).tensor();
    }

    // Unsqueeze to broadcast rows/cols to 3D if necessary during next elementwise operation
    if (nbDims == 3)
    {
        rows = unsqueezeTensor(ctx, node, *rows, {0});
        cols = unsqueezeTensor(ctx, node, *cols, {0});
    }

    // For lower Trilus, use greaterOrEquals. For upper Trilus, use lessOrEquals
    bool const greater = upper == 0 ? true : false;
    auto* condition = greaterLessOrEqual(ctx, node, rows, cols, greater);
    auto* result = ctx->network()->addSelect(*condition, *data, *zero);

    RETURN_FIRST_OUTPUT(result);
}

DEFINE_BUILTIN_OP_IMPORTER(Unsqueeze)
{
    // "data : T
    // Original tensor"
    nvinfer1::ITensor& data = convertToTensor(inputs.at(0), ctx);
    std::vector<int32_t> axes;

    if (ctx->getOpsetVersion() >= 13)
    {
        // Per ONNX the 2nd input is mandatory starting at opset 13, but PyTorch
        // does not comply ATM so allow for single input.
        // https://github.com/onnx/onnx/blob/master/docs/Changelog.md#unsqueeze-13
        if (inputs.size() == 2)
        {
            ShapeTensor const axesInput{ctx, inputs.at(1)};
            ASSERT(axesInput.allValuesKnown() && "Axes input for unsqueeze operation should be a constant tensor.",
                ErrorCode::kUNSUPPORTED_NODE);
            for (auto& a : axesInput)
            {
                axes.push_back(a);
            }
        }
    }

    if (axes.empty())
    {
        OnnxAttrs attrs(node, ctx);
        // "axes : list of ints (required)
        // List of integers indicating the dimensions to be inserted."
        axes = attrs.get<std::vector<int32_t>>("axes");
    }
    // "Negative value means counting dimensions from the back."
    int32_t const newSize = data.getDimensions().nbDims + axes.size();
    for (auto& axis : axes)
    {
        CHECK(convertAxis(axis, newSize));
    }
    // "expanded : T
    // Reshaped tensor with same data as input."
    auto* expanded = unsqueezeTensor(ctx, node, data, axes, true);

    ASSERT(expanded && "Failed to unsqueeze tensor!", ErrorCode::kUNSUPPORTED_NODE);

    return {{expanded}};
}

DEFINE_BUILTIN_OP_IMPORTER(Upsample)
{
    CHECK(notInvalidType(inputs.at(0), {"BOOL", "UINT8"}));
    nvinfer1::ITensor& tensor = convertToTensor(inputs.at(0), ctx);
    int32_t const nbDims = tensor.getDimensions().nbDims;
    ASSERT((nbDims > 0) && "The input tensor cannot be a scalar.", ErrorCode::kUNSUPPORTED_NODE);
    OnnxAttrs attrs(node, ctx);

    nvinfer1::IResizeLayer* const layer = ctx->network()->addResize(tensor);
    auto mode = attrs.get<std::string>("mode", "nearest");
    ASSERT((mode == "nearest" || mode == "linear" || mode == "bilinear")
            && "The attribute mode can only be nearest, linear, or bilinear.",
        ErrorCode::kUNSUPPORTED_NODE);
    // Set default resize mode. Nearest resize support N-D (where 0 < N <= 8) resize.
    nvinfer1::ResizeMode resizeMode
        = (mode == "linear" || mode == "bilinear") ? nvinfer1::ResizeMode::kLINEAR : nvinfer1::ResizeMode::kNEAREST;

    if (ctx->getOpsetVersion() >= 9)
    {
        // Get scale factors from inputs[1]
        ASSERT((inputs.size() == 2) && "Operator Upsample requires exactly 2 inputs.", ErrorCode::kINVALID_NODE);
        auto scales_input = inputs.at(1);
        if (scales_input.is_weights())
        {
            // TRT-15340: Remove this and use else path when safety support nbDims == 1.
            ShapedWeights scales_weights = scales_input.weights();
            ASSERT((scales_weights.shape.nbDims == 1) && "The scales input must be 1D.", ErrorCode::kUNSUPPORTED_NODE);
            // Scale factors has batch dimension.
            ASSERT((scales_weights.count() == static_cast<size_t>(nbDims))
                    && "The shape of the scales input must align with the dimensions of the input.",
                ErrorCode::kUNSUPPORTED_NODE);
            ASSERT((scales_weights.type == ::ONNX_NAMESPACE::TensorProto::FLOAT)
                    && "This version of TensorRT only supports FLOAT scales input.",
                ErrorCode::kINVALID_NODE);
            float const* scales_ptr = static_cast<float const*>(scales_weights.values);
            std::vector<float> scale_factors(nbDims, 1.0F);
            for (int32_t i = 0; i < nbDims; i++)
            {
                scale_factors[i] = scales_ptr[i];
            }
            if (mode == "linear" || mode == "bilinear")
            {
                ASSERT(canUseNDResize(scale_factors.size(), &scale_factors.front(), 3)
                        && "This version of TensorRT only supports linear resizing on the outermost 3 dimensions",
                    ErrorCode::kUNSUPPORTED_NODE);
            }
            layer->setScales(scale_factors.data(), nbDims);
        }
        else
        {
            nvinfer1::ITensor* resizeShape = resizeShapeTensor(ctx, tensor, scales_input);
            nvinfer1::Dims const outDims = resizeShape->getDimensions();
            ASSERT((outDims.nbDims == 1) && "The scales input must be 1D.", ErrorCode::kUNSUPPORTED_NODE);
            // Scale factors has batch dimension.
            ASSERT((outDims.d[0] == nbDims)
                    && "The shape of the scales input must align with the dimensions of the input.",
                ErrorCode::kUNSUPPORTED_NODE);
            ASSERT((resizeShape->getType() == DataType::kINT32) && "Resize output shape type must be integral.",
                ErrorCode::kINVALID_NODE);
            layer->setInput(1, *resizeShape);
        }
    }
    else
    {
        // TRT-15340: Adapt to use resizeShapeTensor instead when safety support nbDims == 1.
        ASSERT(attrs.count("scales") && "Attribute scales is missing.", ErrorCode::kUNSUPPORTED_NODE);
        // Get scale factors from OnnxAttrs.
        auto scales = attrs.get<std::vector<float>>("scales");
        // Scale factors has batch dimension.
        ASSERT((static_cast<int32_t>(scales.size()) == nbDims)
                && "The shape of the scales input must align with the dimensions of the input.",
            ErrorCode::kUNSUPPORTED_NODE);
        std::vector<float> scale_factors(nbDims, 1.0F);
        for (int32_t i = 0; i < nbDims; i++)
        {
            scale_factors[i] = scales[i];
        }
        if (mode == "linear" || mode == "bilinear")
        {
            ASSERT(canUseNDResize(scale_factors.size(), &scale_factors.front(), 3)
                    && "This version of TensorRT only supports linear resizing on the outermost 3 dimensions",
                ErrorCode::kUNSUPPORTED_NODE);
        }
        layer->setScales(scale_factors.data(), nbDims);
    }
    ctx->registerLayer(layer, getNodeName(node));
    layer->setResizeMode(resizeMode);
    layer->setSelectorForSinglePixel(nvinfer1::ResizeSelector::kFORMULA);
    layer->setNearestRounding(nvinfer1::ResizeRoundMode::kFLOOR);
    layer->setCoordinateTransformation(nvinfer1::ResizeCoordinateTransformation::kASYMMETRIC);
    RETURN_FIRST_OUTPUT(layer);
}

DEFINE_BUILTIN_OP_IMPORTER(Where)
{
    CHECK(notInvalidType(inputs.at(1), {"UINT8"}));
    CHECK(notInvalidType(inputs.at(2), {"UINT8"}));
    nvinfer1::ITensor* condition = &convertToTensor(inputs.at(0), ctx);
    nvinfer1::ITensor* x = &convertToTensor(inputs.at(1), ctx);
    nvinfer1::ITensor* y = &convertToTensor(inputs.at(2), ctx);

    CHECK(broadcastTensors(ctx, x, y, condition));

    nvinfer1::Dims cDims = condition->getDimensions();
    nvinfer1::Dims xDims = x->getDimensions();
    nvinfer1::Dims yDims = y->getDimensions();

    ASSERT( (cDims.nbDims == xDims.nbDims) && "The shape of the condition input tensor must be the same of the input x tensor." , ErrorCode::kUNSUPPORTED_NODE);
    ASSERT( (cDims.nbDims == yDims.nbDims) && "The shape of the condition input tensor must be the same of the input y tensor.", ErrorCode::kUNSUPPORTED_NODE);

    auto* layer = ctx->network()->addSelect(*condition, *x, *y);
    ctx->registerLayer(layer, getNodeName(node));

    RETURN_FIRST_OUTPUT(layer);
}

// Copies the given field into the fieldData map, returns data and number of T elements in the vector in which the data
// was copied into.
template <typename T>
std::tuple<void const*, size_t> copyField(
    T const& field, std::string const& fieldName, string_map<std::vector<uint8_t>>& fieldData)
{
    constexpr size_t nbBytes{sizeof(T)};
    fieldData[fieldName].resize(nbBytes);
    std::memcpy(fieldData[fieldName].data(), &field, nbBytes);
    return std::make_tuple(fieldData[fieldName].data(), fieldData[fieldName].size() / nbBytes);
}

template <typename T>
std::tuple<void const*, size_t> copyField(
    std::vector<T> const& repeatedField, std::string const& fieldName, string_map<std::vector<uint8_t>>& fieldData)
{
    size_t const nbBytes{sizeof(T) * repeatedField.size()};
    fieldData[fieldName].resize(nbBytes);
    std::memcpy(fieldData[fieldName].data(), repeatedField.data(), nbBytes);
    return std::make_tuple(fieldData[fieldName].data(), fieldData[fieldName].size() / sizeof(T));
}

std::tuple<void const*, size_t> copyField(
    std::string const& field, std::string const& fieldName, string_map<std::vector<uint8_t>>& fieldData)
{
    static_assert(sizeof(std::string::value_type) == sizeof(uint8_t), "String type does not have 1 byte elements");
    std::copy(field.begin(), field.end(), std::back_inserter(fieldData[fieldName]));
    // Append \0 as end of C style string.
    fieldData[fieldName].push_back('\0');
    return std::make_tuple(fieldData[fieldName].data(), fieldData[fieldName].size());
}

std::tuple<void const*, size_t> copyField(std::vector<std::string> const& repeatedField, std::string const& fieldName,
    string_map<std::vector<uint8_t>>& fieldData)
{
    static_assert(sizeof(std::string::value_type) == sizeof(uint8_t), "String type does not have 1 byte elements");
    for (auto const& field : repeatedField)
    {
        std::copy(field.begin(), field.end(), std::back_inserter(fieldData[fieldName]));
        // Append \0 as end of C style string.
        fieldData[fieldName].push_back('\0');
    }
    return std::make_tuple(fieldData[fieldName].data(), fieldData[fieldName].size());
}

std::tuple<void const*, size_t> copyField(
    ShapedWeights const& field, std::string const& fieldName, string_map<std::vector<uint8_t>>& fieldData)
{
    // Weights do not require a copy
    return std::make_tuple(field.values, field.count());
}

// Load plugin fields from an ONNX node, using fieldData for temporary allocations.
std::vector<nvinfer1::PluginField> loadFields(string_map<std::vector<uint8_t>>& fieldData, OnnxAttrs const& attrs,
    nvinfer1::PluginFieldCollection const* fieldNames, IImporterContext* ctx)
{
    std::vector<nvinfer1::PluginField> fields{};
    for (int32_t i = 0; i < fieldNames->nbFields; ++i)
    {
        // Some plugins may have default values for fields that map to optional attributes in an ONNX graph.
        if (!attrs.count(fieldNames->fields[i].name))
        {
            LOG_WARNING("Attribute " << fieldNames->fields[i].name
                                     << " not found in plugin node! Ensure that the plugin creator has a default value "
                                        "defined or the engine may fail to build.");
            continue;
        }

        // Name must be retrieved from the map so that it is alive for long enough.
        std::string const& fieldName
            = fieldData.emplace(fieldNames->fields[i].name, std::vector<uint8_t>{}).first->first;
        void const* data{nullptr};
        int32_t length{0};
        nvinfer1::PluginFieldType type{};
        switch (attrs.type(fieldName))
        {
            case ::ONNX_NAMESPACE::AttributeProto::FLOAT:
                std::tie(data, length) = copyField(attrs.get<float>(fieldName), fieldName, fieldData);
                type = nvinfer1::PluginFieldType::kFLOAT32;
                break;
            case ::ONNX_NAMESPACE::AttributeProto::INT:
                std::tie(data, length) = copyField(attrs.get<int32_t>(fieldName), fieldName, fieldData);
                type = nvinfer1::PluginFieldType::kINT32;
                break;
            case ::ONNX_NAMESPACE::AttributeProto::STRING:
                std::tie(data, length) = copyField(attrs.get<std::string>(fieldName), fieldName, fieldData);
                type = nvinfer1::PluginFieldType::kCHAR;
                break;
            case ::ONNX_NAMESPACE::AttributeProto::FLOATS:
                std::tie(data, length) = copyField(attrs.get<std::vector<float>>(fieldName), fieldName, fieldData);
                type = nvinfer1::PluginFieldType::kFLOAT32;
                break;
            case ::ONNX_NAMESPACE::AttributeProto::INTS:
                std::tie(data, length) = copyField(attrs.get<std::vector<int>>(fieldName), fieldName, fieldData);
                type = nvinfer1::PluginFieldType::kINT32;
                break;
            case ::ONNX_NAMESPACE::AttributeProto::STRINGS:
                std::tie(data, length) = copyField(attrs.get<std::vector<std::string>>(fieldName), fieldName, fieldData);
                type = nvinfer1::PluginFieldType::kCHAR;
                break;
            case ::ONNX_NAMESPACE::AttributeProto::TENSOR:
            {
                ShapedWeights tensor{attrs.get<ShapedWeights>(fieldName)};
                std::tie(data, length) = copyField(tensor, fieldName, fieldData);
                switch (tensor.type)
                {
                case ::ONNX_NAMESPACE::TensorProto::FLOAT: type = nvinfer1::PluginFieldType::kFLOAT32; break;
                case ::ONNX_NAMESPACE::TensorProto::INT8: type = nvinfer1::PluginFieldType::kINT8; break;
                case ::ONNX_NAMESPACE::TensorProto::INT16: type = nvinfer1::PluginFieldType::kINT16; break;
                case ::ONNX_NAMESPACE::TensorProto::INT32: type = nvinfer1::PluginFieldType::kINT32; break;
                case ::ONNX_NAMESPACE::TensorProto::STRING: type = nvinfer1::PluginFieldType::kCHAR; break;
                case ::ONNX_NAMESPACE::TensorProto::FLOAT16: type = nvinfer1::PluginFieldType::kFLOAT16; break;
                case ::ONNX_NAMESPACE::TensorProto::DOUBLE: type = nvinfer1::PluginFieldType::kFLOAT64; break;
                case ::ONNX_NAMESPACE::TensorProto::UNDEFINED:
                case ::ONNX_NAMESPACE::TensorProto::UINT8:
                case ::ONNX_NAMESPACE::TensorProto::UINT16:
                case ::ONNX_NAMESPACE::TensorProto::INT64:
                case ::ONNX_NAMESPACE::TensorProto::BOOL:
                case ::ONNX_NAMESPACE::TensorProto::UINT32:
                case ::ONNX_NAMESPACE::TensorProto::UINT64:
                case ::ONNX_NAMESPACE::TensorProto::COMPLEX64:
                case ::ONNX_NAMESPACE::TensorProto::COMPLEX128:
                    MAKE_ERROR("Tensor type: "
                            + ::ONNX_NAMESPACE::TensorProto::DataType_Name(
                                  static_cast<::ONNX_NAMESPACE::TensorProto::DataType>(tensor.type))
                            + " is unsupported",
                        ErrorCode::kUNSUPPORTED_NODE);
                }
                break;
            }
            case ::ONNX_NAMESPACE::AttributeProto::UNDEFINED:
            case ::ONNX_NAMESPACE::AttributeProto::SPARSE_TENSOR:
            case ::ONNX_NAMESPACE::AttributeProto::GRAPH:
            case ::ONNX_NAMESPACE::AttributeProto::TENSORS:
            case ::ONNX_NAMESPACE::AttributeProto::SPARSE_TENSORS:
            case ::ONNX_NAMESPACE::AttributeProto::GRAPHS:
            case ::ONNX_NAMESPACE::AttributeProto::TYPE_PROTO:
            case ::ONNX_NAMESPACE::AttributeProto::TYPE_PROTOS:
                MAKE_ERROR(
                    "Attributes of type: " + ::ONNX_NAMESPACE::AttributeProto::AttributeType_Name(attrs.type(fieldName))
                        + " are unsupported",
                    ErrorCode::kUNSUPPORTED_NODE);
            }
            fields.emplace_back(fieldName.c_str(), data, type, length);
    }
    return fields;
}

DEFINE_BUILTIN_OP_IMPORTER(Xor)
{
    return elementwiseHelper(ctx, node, inputs, nvinfer1::ElementWiseOperation::kXOR);
}

DEFINE_BUILTIN_OP_IMPORTER(Shrink)
{
    nvinfer1::ITensor* x = &convertToTensor(inputs.at(0), ctx);

    auto originalType = x->getType();
    ASSERT( (originalType == DataType::kFLOAT || originalType == DataType::kHALF || originalType == DataType::kINT8 || originalType == DataType::kINT32)
        && "Only FLOAT, HALF, INT8 and INT32 are supported in Shrink.", ErrorCode::kUNSUPPORTED_NODE);
    x = castHelper(ctx, x, DataType::kFLOAT);

    // get attrs
    OnnxAttrs attrs(node, ctx);
    float const lambd = attrs.get<float>("lambd", 0.5F);
    float const bias = attrs.get<float>("bias", 0.0F);

    // prepare Constant Tensors
    nvinfer1::ITensor* lambdTensor
        = addConstant(ctx, std::vector<float>{lambd}, ::ONNX_NAMESPACE::TensorProto::FLOAT, {0, {1}})->getOutput(0);
    CHECK(broadcastTensors(ctx, lambdTensor, x)); // align rank

    nvinfer1::ITensor* negLambdTensor
        = addConstant(ctx, std::vector<float>{-lambd}, ::ONNX_NAMESPACE::TensorProto::FLOAT, {0, {1}})->getOutput(0);
    CHECK(broadcastTensors(ctx, negLambdTensor, x));

    nvinfer1::ITensor* biasTensor
        = addConstant(ctx, std::vector<float>{bias}, ::ONNX_NAMESPACE::TensorProto::FLOAT, {0, {1}})->getOutput(0);
    CHECK(broadcastTensors(ctx, biasTensor, x));

    nvinfer1::ITensor* zeroTensor
        = addConstant(ctx, std::vector<float>{0.}, ::ONNX_NAMESPACE::TensorProto::FLOAT, {0, {1}})->getOutput(0);
    CHECK(broadcastTensors(ctx, zeroTensor, x));

    // If x > lambd, y = x - bias; Otherwise, y = 0
    nvinfer1::ITensor* xGreaterThanLambd
        = &elementwiseHelper(ctx, node, {x, lambdTensor}, nvinfer1::ElementWiseOperation::kGREATER)
               .value()
               .at(0)
               .tensor();
    nvinfer1::ITensor* xMinusBias
        = &elementwiseHelper(ctx, node, {x, biasTensor}, nvinfer1::ElementWiseOperation::kSUB).value().at(0).tensor();
    nvinfer1::ITensor* output = ctx->network()->addSelect(*xGreaterThanLambd, *xMinusBias, *zeroTensor)->getOutput(0);

    // If x < -lambd, y = x + bias;
    nvinfer1::ITensor* xLessThanMinusLambd
        = &elementwiseHelper(ctx, node, {x, negLambdTensor}, nvinfer1::ElementWiseOperation::kLESS)
               .value()
               .at(0)
               .tensor();
    nvinfer1::ITensor* xAddBias
        = &elementwiseHelper(ctx, node, {x, biasTensor}, nvinfer1::ElementWiseOperation::kSUM).value().at(0).tensor();

    auto* layer = ctx->network()->addSelect(*xLessThanMinusLambd, *xAddBias, *output);
    ctx->registerLayer(layer, getNodeName(node));

    // cast back to originalType
    return {{castHelper(ctx, layer->getOutput(0), originalType)}};
}


DEFINE_BUILTIN_OP_IMPORTER(HardSwish)
{
    nvinfer1::ITensor* x = &convertToTensor(inputs.at(0), ctx);
    ASSERT((x->getType() == DataType::kFLOAT || x->getType() == DataType::kHALF || x->getType() == DataType::kINT8)
        && "Only FLOAT, HALF or INT8 input is supported for the HardSwish operator in this version of TensorRT",
        ErrorCode::kUNSUPPORTED_NODE);

    // activationHelper does not support const and constexpr (compile failed)
    float kALPHA{1.F / 6};
    float kBETA{0.5F};
    nvinfer1::ITensor* hardSigmoid =
        &activationHelper(ctx, node, inputs, nvinfer1::ActivationType::kHARD_SIGMOID, &kALPHA, &kBETA).value().at(0).tensor();

    return elementwiseHelper(ctx, node, {x, hardSigmoid}, nvinfer1::ElementWiseOperation::kPROD);
}

DEFINE_BUILTIN_OP_IMPORTER(NonZero)
{
    nvinfer1::ITensor* x = &convertToTensor(inputs.at(0), ctx);
    ASSERT((x->getType() == DataType::kFLOAT || x->getType() == DataType::kHALF || x->getType() == DataType::kINT32 || x->getType() == DataType::kINT8 || x->getType() == DataType::kBOOL)
        && "Only FLOAT, HALF, INT32, INT8 or BOOL input is supported for the NonZero operator in this version of TensorRT", ErrorCode::kUNSUPPORTED_NODE);
    auto* layer = ctx->network()->addNonZero(*x);
    ctx->registerLayer(layer, getNodeName(node));
    RETURN_FIRST_OUTPUT(layer);
}

// Any ops that are not supported will attempt to import as plugins.
DEFINE_BUILTIN_OP_IMPORTER(FallbackPluginImporter)
{
    OnnxAttrs attrs(node, ctx);
    std::string const pluginName{node.op_type()};
    std::string const pluginVersion{attrs.get<std::string>("plugin_version", "1")};
    std::string const pluginNamespace{attrs.get<std::string>("plugin_namespace", "")};

    LOG_INFO("Searching for plugin: " << pluginName << ", plugin_version: " << pluginVersion
                                      << ", plugin_namespace: " << pluginNamespace);
    nvinfer1::IPluginCreator* creator = importPluginCreator(pluginName, pluginVersion, pluginNamespace);
    ASSERT(creator && "Plugin not found, are the plugin name, version, and namespace correct?",
        ErrorCode::kUNSUPPORTED_NODE);

    nvinfer1::PluginFieldCollection const* fieldNames = creator->getFieldNames();
    // Field data needs to be type erased, we use fieldData for temporary allocations.
    string_map<std::vector<uint8_t>> fieldData{};
    std::vector<nvinfer1::PluginField> fields = loadFields(fieldData, attrs, fieldNames, ctx);

    auto const plugin = createPlugin(getNodeName(node), creator, fields);
    ASSERT(plugin && "Could not create plugin", ErrorCode::kUNSUPPORTED_NODE);

    std::vector<nvinfer1::ITensor*> pluginInputs{};
    for (auto& input : inputs)
    {
        pluginInputs.emplace_back(&convertToTensor(input, ctx));
    }
    LOG_INFO("Successfully created plugin: " << pluginName);
    auto* layer = ctx->network()->addPluginV2(pluginInputs.data(), pluginInputs.size(), *plugin);
    ctx->registerLayer(layer, getNodeName(node));
    RETURN_ALL_OUTPUTS(layer);
}

// INetwork Serialization importer functions - TODO: Move to it's own file?

DEFINE_BUILTIN_OP_IMPORTER(TRT_Scale)
{
    ASSERT( (inputs.size() >= 1) && "Input is required.", nvonnxparser::ErrorCode::kINVALID_NODE);
    ASSERT( (inputs.at(0).is_tensor()) && "The first input must be a tensor.", nvonnxparser::ErrorCode::kINVALID_NODE);
    if (inputs.size() >= 2)
    {
        ASSERT( (inputs.at(1).is_weights()) && "The second input must be an initializer.", nvonnxparser::ErrorCode::kINVALID_NODE);
    }
    auto& input = inputs.at(0).tensor();

    OnnxAttrs attrs(node, ctx);
    int32_t counter = 1;

    nvinfer1::ScaleMode mode = attrs.get<nvinfer1::ScaleMode>("mode");

    // check if there's no weights at all
    // if no weights, just choose datatype of the input tensor
    // This is based on the assumption that weights should be
    // the same datatype as inputs
    auto type = inputs.size() > 1 ? inputs.at(1).weights().type : trtDataTypeToONNX(inputs.at(0).tensor().getType());

    auto scale = ShapedWeights::empty(type);
    auto shift = ShapedWeights::empty(type);
    auto power = ShapedWeights::empty(type);

    if (attrs.get<bool>("scale"))
    {
        ASSERT( (inputs.at(counter).is_weights()) && "The scale input must be an initializer.", nvonnxparser::ErrorCode::kUNSUPPORTED_NODE);
        scale = inputs.at(counter++).weights();
    }
    if (attrs.get<bool>("shift"))
    {
        ASSERT( (inputs.at(counter).is_weights()) && "The shift input must be an initializer.", nvonnxparser::ErrorCode::kUNSUPPORTED_NODE);
        shift = inputs.at(counter++).weights();
    }
    if (attrs.get<bool>("power"))
    {
        ASSERT( (inputs.at(counter).is_weights())  && "The power input must be an initializer.", nvonnxparser::ErrorCode::kUNSUPPORTED_NODE);
        power = inputs.at(counter++).weights();
    }

    nvinfer1::IScaleLayer* layer = ctx->network()->addScale(input, mode, shift, scale, power);
    ctx->registerLayer(layer, getNodeName(node));
    RETURN_FIRST_OUTPUT(layer);
}

DEFINE_BUILTIN_OP_IMPORTER(TRT_Shuffle)
{
    ASSERT(inputs.at(0).is_tensor() && "The first input must be a tensor.", nvonnxparser::ErrorCode::kINVALID_NODE);
    auto& input = inputs.at(0).tensor();

    OnnxAttrs attrs(node, ctx);
    nvinfer1::Permutation perm1 = attrs.get<nvinfer1::Permutation>("first_perm");
    nvinfer1::Permutation perm2 = attrs.get<nvinfer1::Permutation>("second_perm");
    bool zeroIsPlaceholder = attrs.get<bool>("zero_is_placeholder");

    nvinfer1::IShuffleLayer* layer = ctx->network()->addShuffle(input);
    ctx->registerLayer(layer, getNodeName(node));
    layer->setFirstTranspose(perm1);
    layer->setSecondTranspose(perm2);
    layer->setZeroIsPlaceholder(zeroIsPlaceholder);

    if (inputs.size() == 1)
    {
        if (attrs.count("reshape_dims"))
        {
            nvinfer1::Dims reshapeDims = attrs.get<nvinfer1::Dims>("reshape_dims");
            layer->setReshapeDimensions(reshapeDims);
        }
    }
    else
    {
        ASSERT(inputs.at(1).is_tensor() && "The second input must be a tensor.", nvonnxparser::ErrorCode::kINVALID_NODE);
        layer->setInput(1, inputs.at(1).tensor());
    }

    RETURN_FIRST_OUTPUT(layer);
}

DEFINE_BUILTIN_OP_IMPORTER(TRT_TopK_Min)
{
    ASSERT(inputs.at(0).is_tensor() && "The first input must be a tensor.", nvonnxparser::ErrorCode::kINVALID_NODE);
    auto& input = inputs.at(0).tensor();

    OnnxAttrs attrs(node, ctx);
    ASSERT(inputs.at(1).is_weights() && "The second input must be an initializer.", nvonnxparser::ErrorCode::kINVALID_NODE);
    auto& kWeights = inputs.at(1).weights();
    int k = *static_cast<int*>(kWeights.values);

    int32_t axes = 1 << (attrs.get<int32_t>("axis"));

    nvinfer1::ITopKLayer* layer = ctx->network()->addTopK(input, nvinfer1::TopKOperation::kMIN, k, axes);
    ctx->registerLayer(layer, getNodeName(node));

    RETURN_ALL_OUTPUTS(layer);
}

DEFINE_BUILTIN_OP_IMPORTER(TRT_MatMul)
{
    ASSERT(inputs.at(0).is_tensor() && "The first input must be a tensor.", nvonnxparser::ErrorCode::kINVALID_NODE);
    ASSERT(inputs.at(1).is_tensor() && "The second input must be a tensor.", nvonnxparser::ErrorCode::kINVALID_NODE);
    auto& input0 = inputs.at(0).tensor();
    auto& input1 = inputs.at(1).tensor();

    OnnxAttrs attrs(node, ctx);
    nvinfer1::MatrixOperation op0 = attrs.get<nvinfer1::MatrixOperation>("op_0");
    nvinfer1::MatrixOperation op1 = attrs.get<nvinfer1::MatrixOperation>("op_1");

    nvinfer1::IMatrixMultiplyLayer* layer = ctx->network()->addMatrixMultiply(input0, op0, input1, op1);
    ctx->registerLayer(layer, getNodeName(node));
    RETURN_FIRST_OUTPUT(layer);
}

typedef std::function<void(int32_t, nvinfer1::RNNGateType, nvinfer1::Weights)> RNNWeightsAdder;

bool addRNNv2Weights(RNNWeightsAdder adder, int32_t layerNb, std::vector<nvinfer1::RNNGateType> const& gates,
    std::vector<TensorOrWeights>& inputs, int32_t& counter)
{
    for (nvinfer1::RNNGateType gate : gates)
    {
        if (!inputs.at(counter).is_weights())
            return false;
        auto& weights = inputs.at(counter++).weights();
        adder(layerNb, gate, weights);
    }
    return true;
}

DEFINE_BUILTIN_OP_IMPORTER(TRT_RNNv2)
{
    OnnxAttrs attrs(node, ctx);

    int32_t layerCount = attrs.get<int32_t>("layer_count");
    int32_t hiddenSize = attrs.get<int32_t>("hidden_size");
    int32_t maxSeqLen = attrs.get<int32_t>("max_seq_length");
    nvinfer1::RNNOperation op = attrs.get<nvinfer1::RNNOperation>("rnn_op");
    nvinfer1::RNNInputMode inputMode = attrs.get<nvinfer1::RNNInputMode>("input_mode");
    nvinfer1::RNNDirection direction = attrs.get<nvinfer1::RNNDirection>("direction");

    ASSERT(inputs.at(0).is_tensor() && "The first input must be a tensor.", nvonnxparser::ErrorCode::kINVALID_NODE);
    auto& input = inputs.at(0).tensor();

    int32_t counter = 1;
    nvinfer1::IRNNv2Layer* layer = ctx->network()->addRNNv2(input, layerCount, hiddenSize, maxSeqLen, op);
    ctx->registerLayer(layer, getNodeName(node));
    layer->setInputMode(inputMode);
    layer->setDirection(direction);

    if (attrs.get<bool>("has_hidden_state"))
    {
        ASSERT(inputs.at(counter).is_tensor() && "The input hidden_state must be a tensor.", nvonnxparser::ErrorCode::kINVALID_NODE);
        layer->setHiddenState(inputs.at(counter++).tensor());
    }
    if (op == nvinfer1::RNNOperation::kLSTM && attrs.get<bool>("has_cell_state", false))
    {
        ASSERT(inputs.at(counter).is_tensor() && "The input cell_state must be a tensor.", nvonnxparser::ErrorCode::kINVALID_NODE);
        layer->setCellState(inputs.at(counter++).tensor());
    }
    if (attrs.get<bool>("has_seq_lengths"))
    {
        ASSERT(inputs.at(counter).is_tensor() && "The input seq_lengths must be a tensor.", nvonnxparser::ErrorCode::kINVALID_NODE);
        layer->setSequenceLengths(inputs.at(counter++).tensor());
    }

    int32_t nbWeights = (direction == nvinfer1::RNNDirection::kBIDIRECTION ? 2 : 1) * layerCount;
    const int32_t K = direction == nvinfer1::RNNDirection::kUNIDIRECTION ? 1 : 2;
    std::vector<nvinfer1::RNNGateType> gates;
    switch (op)
    {
    case nvinfer1::RNNOperation::kRELU:
    case nvinfer1::RNNOperation::kTANH:
        gates = std::vector<nvinfer1::RNNGateType>({nvinfer1::RNNGateType::kINPUT});
        break;
    case nvinfer1::RNNOperation::kLSTM:
        gates = std::vector<nvinfer1::RNNGateType>({nvinfer1::RNNGateType::kINPUT, nvinfer1::RNNGateType::kOUTPUT,
            nvinfer1::RNNGateType::kFORGET, nvinfer1::RNNGateType::kCELL});
        break;
    case nvinfer1::RNNOperation::kGRU:
        gates = std::vector<nvinfer1::RNNGateType>(
            {nvinfer1::RNNGateType::kUPDATE, nvinfer1::RNNGateType::kRESET, nvinfer1::RNNGateType::kHIDDEN});
        break;
    }

    RNNWeightsAdder weightsAdder = [&layer](int32_t n, nvinfer1::RNNGateType gate, nvinfer1::Weights weights) {
        layer->setWeightsForGate(n, gate, true, weights);
    };
    RNNWeightsAdder recurrentWeightsAdder = [&layer](int32_t n, nvinfer1::RNNGateType gate, nvinfer1::Weights weights) {
        layer->setWeightsForGate(n, gate, false, weights);
    };
    RNNWeightsAdder biasAdder = [&layer](int32_t n, nvinfer1::RNNGateType gate, nvinfer1::Weights weights) {
        layer->setBiasForGate(n, gate, true, weights);
    };
    RNNWeightsAdder recurrentBiasAdder = [&layer](int32_t n, nvinfer1::RNNGateType gate, nvinfer1::Weights weights) {
        layer->setBiasForGate(n, gate, false, weights);
    };

    for (int32_t n = 0; n < nbWeights; ++n)
    {
        if (n >= K || inputMode == nvinfer1::RNNInputMode::kLINEAR)
        {
            ASSERT(addRNNv2Weights(weightsAdder, n, gates, inputs, counter) && "Failed to add weights to the RNN layer.", nvonnxparser::ErrorCode::kINVALID_NODE);
        }
        ASSERT(addRNNv2Weights(recurrentWeightsAdder, n, gates, inputs, counter) && "Failed to add recurrent weights to the RNN layer.", nvonnxparser::ErrorCode::kINVALID_NODE);
        ASSERT(addRNNv2Weights(biasAdder, n, gates, inputs, counter) && "Failed to add bias to the RNN layer.", nvonnxparser::ErrorCode::kINVALID_NODE);
        ASSERT(addRNNv2Weights(recurrentBiasAdder, n, gates, inputs, counter) && "Failed to add recurrent bias to the RNN layer.", nvonnxparser::ErrorCode::kINVALID_NODE);
    }

    RETURN_ALL_OUTPUTS(layer);
}

DEFINE_BUILTIN_OP_IMPORTER(TRT_RaggedSoftmax)
{
    ASSERT(inputs.at(0).is_tensor() && "The first input must be a tensor.", nvonnxparser::ErrorCode::kINVALID_NODE);
    ASSERT(inputs.at(1).is_tensor() && "The second input must be a tensor.", nvonnxparser::ErrorCode::kINVALID_NODE);
    auto& input = inputs.at(0).tensor();
    auto& bounds = inputs.at(1).tensor();

    nvinfer1::IRaggedSoftMaxLayer* layer = ctx->network()->addRaggedSoftMax(input, bounds);
    ctx->registerLayer(layer, getNodeName(node));
    RETURN_FIRST_OUTPUT(layer);
}

DEFINE_BUILTIN_OP_IMPORTER(TRT_FullyConnected)
{
    ASSERT(inputs.at(0).is_tensor() && "The first input must be a tensor.", nvonnxparser::ErrorCode::kINVALID_NODE);
    auto& input = inputs.at(0).tensor();

    OnnxAttrs attrs(node, ctx);
    int32_t nbChannels = attrs.get<int32_t>("channels");

    ASSERT(inputs.at(1).is_weights() && "The input kernel must be an initializer.",
        nvonnxparser::ErrorCode::kINVALID_NODE);
    auto& kernelWeights = inputs.at(1).weights();

    ShapedWeights biasWeights = ShapedWeights::empty(kernelWeights.type);
    if (inputs.size() == 3)
    {
        ASSERT(inputs.at(2).is_weights() && "The input bias must be an initializer.", nvonnxparser::ErrorCode::kINVALID_NODE);
        biasWeights = inputs.at(2).weights();
    }

    nvinfer1::IFullyConnectedLayer* layer
        = ctx->network()->addFullyConnected(input, nbChannels, kernelWeights, biasWeights);
    ctx->registerLayer(layer, getNodeName(node));
    RETURN_FIRST_OUTPUT(layer);
}

DEFINE_BUILTIN_OP_IMPORTER(TRT_MaxAverageBlendPool)
{
    ASSERT(inputs.at(0).is_tensor() && "The first input must be a tensor.", nvonnxparser::ErrorCode::kINVALID_NODE);
    auto& input = inputs.at(0).tensor();

    OnnxAttrs attrs(node, ctx);
    int32_t nbSpatialDims = attrs.get<nvinfer1::Dims>("kernel_shape").nbDims;
    nvinfer1::Dims kernelSize = makeDims(nbSpatialDims, 1);
    nvinfer1::Dims strides = makeDims(nbSpatialDims, 1);
    nvinfer1::Dims begPadding = makeDims(nbSpatialDims, 0);
    nvinfer1::Dims endPadding = makeDims(nbSpatialDims, 0);
    nvinfer1::PaddingMode paddingMode;
    bool exclude_padding(true);
    getKernelParams(ctx, node, &kernelSize, &strides, &begPadding, &endPadding, paddingMode, exclude_padding);
    float blend = attrs.get<float>("blend");

    nvinfer1::IPoolingLayer* layer
        = ctx->network()->addPoolingNd(input, nvinfer1::PoolingType::kMAX_AVERAGE_BLEND, kernelSize);
    ASSERT(layer && "Failed to create a Pooling layer.", ErrorCode::kUNSUPPORTED_NODE);
    ctx->registerLayer(layer, getNodeName(node));
    layer->setStrideNd(strides);
    layer->setAverageCountExcludesPadding(exclude_padding);
    layer->setPaddingMode(paddingMode);

    layer->setPrePadding(begPadding);
    layer->setPostPadding(endPadding);

    layer->setBlendFactor(blend);

    RETURN_FIRST_OUTPUT(layer);
}

#if ENABLE_STD_PLUGIN
DEFINE_BUILTIN_OP_IMPORTER(TRT_PluginV2)
{
    std::vector<nvinfer1::ITensor*> tensors;
    for (auto& input : inputs)
    {
        ASSERT(input.is_tensor() && "The input must be a tensor.", nvonnxparser::ErrorCode::kUNSUPPORTED_NODE);
        tensors.push_back(&input.tensor());
    }
    OnnxAttrs attrs(node, ctx);

    nvinfer1::IPluginRegistry* registry = getPluginRegistry();

    std::string name = attrs.get<std::string>("name");
    std::string version = attrs.get<std::string>("version");
    std::string nspace = attrs.get<std::string>("namespace");
    std::string buffer = attrs.get<std::string>("data");

    nvinfer1::IPluginCreator* creator = registry->getPluginCreator(name.c_str(), version.c_str(), nspace.c_str());
    ASSERT(creator && "Plugin not found, are the plugin name, version, and namespace correct?",
        nvonnxparser::ErrorCode::kINVALID_NODE);

    auto const plugin = creator->deserializePlugin("", buffer.data(), buffer.size());

    nvinfer1::IPluginV2Layer* layer = ctx->network()->addPluginV2(tensors.data(), tensors.size(), *plugin);
    ctx->registerLayer(layer, getNodeName(node));
    RETURN_ALL_OUTPUTS(layer);
}
#endif // ENABLE_STD_PLUGIN

DEFINE_BUILTIN_OP_IMPORTER(TRT_Gather)
{
    ASSERT(inputs.at(0).is_tensor() && "The first input must be a tensor.", nvonnxparser::ErrorCode::kUNSUPPORTED_NODE);
    ASSERT(inputs.at(1).is_tensor() && "The second input must be a tensor.", nvonnxparser::ErrorCode::kUNSUPPORTED_NODE);
    auto& data = inputs.at(0).tensor();
    auto& indices = inputs.at(1).tensor();
    OnnxAttrs attrs(node, ctx);
    int32_t axis = attrs.get<int32_t>("axis", 0);
    int32_t nbElementWiseDims = attrs.get<int32_t>("nbElementWiseDims", 0);
    int32_t r = data.getDimensions().nbDims;

    ASSERT((indices.getType() == DataType::kINT32)
            && "This version of TensorRT only supports INT32 input indices.",
        nvonnxparser::ErrorCode::kINVALID_NODE);
    ASSERT((r >= 1) && "0D input data is not allowed.", nvonnxparser::ErrorCode::kINVALID_NODE);
    ASSERT( (-r <= axis && axis < r) && "The attribute axis should be in range [-r, r-1], where r is the rank of the input." , nvonnxparser::ErrorCode::kINVALID_NODE);

    if (axis < 0)
    {
        axis += r;
    }

    nvinfer1::IGatherLayer* layer = ctx->network()->addGather(data, indices, axis);
    ctx->registerLayer(layer, getNodeName(node));
    layer->setNbElementWiseDims(nbElementWiseDims);
    RETURN_FIRST_OUTPUT(layer);
}

DEFINE_BUILTIN_OP_IMPORTER(TRT_Slice)
{
    ASSERT(inputs.at(0).is_tensor() && "The first input must be a tensor.", nvonnxparser::ErrorCode::kUNSUPPORTED_NODE);
    auto& input = inputs.at(0).tensor();

    nvinfer1::ISliceLayer* layer;
    // If only one input, then, start, size, stride are all attributes.
    if (inputs.size() == 1)
    {
        OnnxAttrs attrs(node, ctx);
        auto start = attrs.get<nvinfer1::Dims>("start");
        auto size = attrs.get<nvinfer1::Dims>("size");
        auto stride = attrs.get<nvinfer1::Dims>("stride");
        layer = ctx->network()->addSlice(input, start, size, stride);
    }
    else
    {
        // start, size, stride are all inputs
        ASSERT((inputs.size() == 4) && "Exactly 4 inputs are required by TRT_Slice.",
            nvonnxparser::ErrorCode::kUNSUPPORTED_NODE);
        ShapeTensor const start{ctx, inputs.at(1)};
        ShapeTensor const size{ctx, inputs.at(2)};
        ShapeTensor const stride{ctx, inputs.at(3)};
        layer = addSlice(ctx, input, start, size, stride);
    }
    ctx->registerLayer(layer, getNodeName(node));
    RETURN_FIRST_OUTPUT(layer);
}

DEFINE_BUILTIN_OP_IMPORTER(TRT_Resize)
{
    ASSERT(inputs.at(0).is_tensor() && "The first input must be a tensor.", nvonnxparser::ErrorCode::kUNSUPPORTED_NODE);
    auto& input = inputs.at(0).tensor();

    nvinfer1::IResizeLayer* layer;
    layer = ctx->network()->addResize(input);
    ctx->registerLayer(layer, getNodeName(node));

    OnnxAttrs attrs(node, ctx);
    auto const mode = attrs.get<nvinfer1::ResizeMode>("mode");
    auto const transformation = attrs.get<nvinfer1::ResizeCoordinateTransformation>("coordTransform");
    auto const selector = attrs.get<nvinfer1::ResizeSelector>("resizeSelector");
    auto const roundMode = attrs.get<nvinfer1::ResizeRoundMode>("round_mode");

    layer->setResizeMode(mode);
    layer->setSelectorForSinglePixel(selector);
    layer->setCoordinateTransformation(transformation);
    layer->setNearestRounding(roundMode);

    if (inputs.size() == 1)
    {
        auto outputDims = attrs.get<nvinfer1::Dims>("output_dims", nvinfer1::Dims{-1, {}});
        if (outputDims.nbDims > 0)
        {
            layer->setOutputDimensions(outputDims);
        }
        else
        {
            // TRT-15340: Adapt to use resizeShapeTensor instead when safety support nbDims == 1.
            auto scales = attrs.get<std::vector<float>>("scales");
            ASSERT((scales.size() > 0) && "Attribute scales is missing.", nvonnxparser::ErrorCode::kINVALID_NODE);
            layer->setScales(&scales[0], scales.size());
        }
    }
    else
    {
        ASSERT( (inputs.at(1).is_tensor()) && "The output dimension input must be a tensor." , nvonnxparser::ErrorCode::kUNSUPPORTED_NODE);
        layer->setInput(1, inputs.at(1).tensor());
    }
    RETURN_FIRST_OUTPUT(layer);
}

DEFINE_BUILTIN_OP_IMPORTER(TRT_FloorDiv)
{
    return elementwiseHelper(ctx, node, inputs, nvinfer1::ElementWiseOperation::kFLOOR_DIV);
}

DEFINE_BUILTIN_OP_IMPORTER(TRT_Conv)
{
    return importConv(ctx, node, inputs);
}

DEFINE_BUILTIN_OP_IMPORTER(TRT_Deconv)
{
    return importConvTranspose(ctx, node, inputs);
}

DEFINE_BUILTIN_OP_IMPORTER(TRT_MaxPool)
{
    return importMaxPool(ctx, node, inputs);
}

DEFINE_BUILTIN_OP_IMPORTER(TRT_AveragePool)
{
    return importAveragePool(ctx, node, inputs);
}

} // namespace

} // namespace onnx2trt<|MERGE_RESOLUTION|>--- conflicted
+++ resolved
@@ -3784,14 +3784,6 @@
                 layer->setNearestRounding(nvinfer1::ResizeRoundMode::kHALF_UP);
             }
 
-<<<<<<< HEAD
-        if (inputs.size() == 4 && !inputs.at(3).isNullTensor())
-        {
-            auto* resizeShape = &convertToTensor(inputs.at(3), ctx);
-            layer->setInput(1, *resizeShape);
-            layer->setResizeMode(resizeMode);
-            RETURN_FIRST_OUTPUT(layer);
-=======
             // set exclude_outside, only support after opset 11.
             auto excludeOutside = static_cast<bool>(attrs.get<int32_t>("exclude_outside", 0));
             layer->setExcludeOutside(excludeOutside);
@@ -3810,7 +3802,6 @@
                 layer->setResizeMode(resizeMode);
                 RETURN_FIRST_OUTPUT(layer);
             }
->>>>>>> 19b8292e
         }
     }
     // For opset 10 resize, the only supported mode is asymmetric resize with scales. Nearest resizes use floor
