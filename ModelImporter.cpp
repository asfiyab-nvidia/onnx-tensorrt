/*
 * SPDX-License-Identifier: Apache-2.0
 */

#include "ModelImporter.hpp"
#include "OnnxAttrs.hpp"
#include "onnx2trt_utils.hpp"
#include "onnx_utils.hpp"
#include "toposort.hpp"

#include <google/protobuf/io/coded_stream.h>
#include <google/protobuf/io/zero_copy_stream_impl.h>
#include <google/protobuf/text_format.h>

#include <limits>
#include <functional>
#include <unordered_set>
#include <sys/stat.h>

namespace onnx2trt
{


// Helper for deserializing INetwork
Status setTensorLocations(
    IImporterContext* ctx, const std::vector<std::string>& tensors, const std::vector<std::string>& locations)
{
    ASSERT( (tensors.size() >= locations.size()) && "The size of tensors misaligns with the size of the attribute trt_outputs_loc.", nvonnxparser::ErrorCode::kINVALID_GRAPH);
    for (size_t i = 0; i < locations.size(); ++i)
    {
        std::string tensor = tensors.at(i);
        std::string location = locations.at(i);
        nvinfer1::TensorLocation loc
            = location == "device" ? nvinfer1::TensorLocation::kDEVICE : nvinfer1::TensorLocation::kHOST;

        if (ctx->tensorLocations().count(tensor) > 0)
        {
            ASSERT( (ctx->tensorLocations()[tensor] == loc) && "The tensor location cannot be changed.", nvonnxparser::ErrorCode::kINVALID_GRAPH);
        }
        else
        {
            ctx->tensorLocations()[tensor] = loc;
        }
    }

    return Status::success();
}


// Helper for deserializing INetwork
template <typename T>
Status setStringMap(
    IImporterContext* ctx, const std::vector<std::string>& tensors, const std::vector<T>& data, string_map<T>& map)
{
    ASSERT( (tensors.size() >= data.size()) && "The size of tensors misaligns with the size of the attribute trt_outputs_range_min/max.", nvonnxparser::ErrorCode::kINVALID_GRAPH);
    for (size_t i = 0; i < data.size(); ++i)
    {
        std::string name = tensors.at(i);
        T dataName = data.at(i);
        if (map.count(name) > 0)
        {
            ASSERT( (map[name] == dataName) && "The order of tensorRangeMin/Max in context misaligns with the order of the attribute trt_outputs_range_min/max.", nvonnxparser::ErrorCode::kINVALID_GRAPH);
        }
        else
        {
            map[name] = dataName;
        }
    }
    return Status::success();
}

//! Make error explanation from TensorRT error recorder.
static std::string makeErrorExplanation(IImporterContext* ctx, const std::string& nodeName)
{
    std::ostringstream result;
    result << "Invalid Node - " << nodeName;
    if (auto* errorRecorder = ctx->getErrorRecorder())
    {
        // Append information that might help the user understand the error.
        const int32_t nbErrors = errorRecorder->getNbErrors();
        for (int32_t i = 0; i < nbErrors; ++i)
        {
            result << "\n" << errorRecorder->getErrorDesc(i);
        }
    }
    return result.str();
}

//! Make error explanation from an exception.
static std::string makeErrorExplanation(const std::exception& e, const std::string& nodeName)
{
    std::ostringstream result;
    result << "Invalid Node - " << nodeName << "\n" << e.what();
    return result.str();
}

Status parseGraph(IImporterContext* ctx, const ::ONNX_NAMESPACE::GraphProto& graph, bool deserializingINetwork, int* currentNode)
{
    // Import initializers.
    for (const ::ONNX_NAMESPACE::TensorProto& initializer : graph.initializer())
    {
        LOG_VERBOSE("Importing initializer: " << initializer.name());
        ShapedWeights weights;
        ASSERT(convertOnnxWeights(initializer, &weights, ctx) && "Failed to import initializer.", ErrorCode::kUNSUPPORTED_NODE);
        ctx->registerTensor(TensorOrWeights{std::move(weights)}, initializer.name());
    }

    std::vector<size_t> topoOrder;
    ASSERT(toposort(graph.node(), &topoOrder) && "Failed to sort the model topologically.", ErrorCode::kINVALID_GRAPH);

    const string_map<NodeImporter>& opImporters = getBuiltinOpImporterMap();
    for (const auto& nodeIndex : topoOrder)
    {
        if (currentNode)
        {
            *currentNode = nodeIndex;
        }
        const auto& node = graph.node(nodeIndex);
        const std::string& nodeName = getNodeName(node);
        LOG_VERBOSE("Parsing node: " << nodeName << " [" << node.op_type() << "]");

        // Assemble node inputs. These may come from outside the subgraph.
        std::vector<TensorOrWeights> nodeInputs;
        std::ostringstream ssInputs{};
        ssInputs << nodeName << " [" << node.op_type() << "] inputs: ";
        for (const auto& inputName : node.input())
        {
            // Empty input names indicate optional inputs which have not been supplied.
            if (inputName.empty())
            {
                nodeInputs.emplace_back(nullptr);
                ssInputs << "[optional input, not set], ";
            }
            else
            {
                LOG_VERBOSE("Searching for input: " << inputName);
                ASSERT( (ctx->tensors().count(inputName)) && "Node input was not registered.", ErrorCode::kINVALID_GRAPH);
                nodeInputs.push_back(ctx->tensors().at(inputName));
                ssInputs << "[" << inputName << " -> " << nodeInputs.back().shape() << "[" << nodeInputs.back().getType() << "]" <<"], ";
            }
        }
        LOG_VERBOSE(ssInputs.str());

        // Dispatch to appropriate converter.
        const NodeImporter* importFunc{nullptr};
        if (opImporters.count(node.op_type()))
        {
            importFunc = &opImporters.at(node.op_type());
        }
        else
        {
            LOG_INFO("No importer registered for op: " << node.op_type() << ". Attempting to import as plugin.");
            importFunc = &opImporters.at("FallbackPluginImporter");
        }
        std::vector<TensorOrWeights> outputs;

        try
        {
            GET_VALUE((*importFunc)(ctx, node, nodeInputs), &outputs);
        }
        catch (const std::exception& e)
        {
            return MAKE_ERROR(makeErrorExplanation(e, nodeName), ErrorCode::kINVALID_NODE);
        }
        if (ctx->hasError())
        {
            return MAKE_ERROR(makeErrorExplanation(ctx, nodeName), ErrorCode::kINVALID_NODE);
        }

        for (const auto& output : outputs)
        {
            if (output.is_tensor())
            {
                // check that we can resolve output dims
                // in the future we may have a network/layer.validate() which will help with that as well
                output.tensor().getDimensions();

                if (ctx->hasError())
                {
                    return MAKE_ERROR(makeErrorExplanation(ctx, nodeName), ErrorCode::kINVALID_NODE);
                }
            }
        }

        if (deserializingINetwork)
        {
            OnnxAttrs attrs(node, ctx);

            // Tensor locations, dynamic ranges and layer precisions will be set after parsing the network
            std::vector<std::string> outputsLocation = attrs.get<std::vector<std::string>>("trt_outputs_loc", {});
            std::vector<std::string> outputsVec(node.output().begin(), node.output().end());
            std::vector<std::string> layerName{nodeName};
            CHECK(setTensorLocations(ctx, outputsVec, outputsLocation));

            auto outputsRangeMin = attrs.get<std::vector<float>>("trt_outputs_range_min", {});
            CHECK(setStringMap<float>(ctx, outputsVec, outputsRangeMin, ctx->tensorRangeMins()));
            auto outputsRangeMax = attrs.get<std::vector<float>>("trt_outputs_range_max", {});
            CHECK(setStringMap<float>(ctx, outputsVec, outputsRangeMax, ctx->tensorRangeMaxes()));

            if (attrs.count("trt_layer_precision"))
            {
                std::vector<nvinfer1::DataType> layerPrecision{attrs.get<nvinfer1::DataType>("trt_layer_precision")};
                CHECK(setStringMap<nvinfer1::DataType>(ctx, layerName, layerPrecision, ctx->layerPrecisions()));
            }
        }

        // Set output names and register outputs with the context.
        std::ostringstream ssOutputs{};
        ssOutputs << nodeName << " [" << node.op_type() << "] outputs: ";
        for (int i = 0; i < node.output().size(); ++i)
        {
            const auto& outputName = node.output(i);
            auto& output = outputs.at(i);
            ssOutputs << "[" << outputName << " -> " << output.shape() << "[" << output.getType() << "]" << "], ";
            // Note: This condition is to allow ONNX outputs to be ignored
            // Always register output weights (even empty ones) as it may be mapped to an unused input
            if ((output || output.is_weights()) && !outputName.empty())
            {
                ctx->registerTensor(std::move(output), outputName);
            }
        }
        LOG_VERBOSE(ssOutputs.str());
    }
    return Status::success();
}

Status importInput(ImporterContext* ctx, ::ONNX_NAMESPACE::ValueInfoProto const& input, nvinfer1::ITensor** tensor,
    std::vector<NamedDimension>& namedDims)
{
    auto const& onnxDtype = input.type().tensor_type();
    nvinfer1::DataType trtDtype;
    ASSERT_INPUT(convertDtype(onnxDtype.elem_type(), &trtDtype) && "Failed to convert ONNX date type to TensorRT data type.", ErrorCode::kUNSUPPORTED_NODE, input.name());
    nvinfer1::Dims trt_dims;
    size_t const oldNbNamedDimensions = namedDims.size();
    ASSERT_INPUT(convertOnnxDims(onnxDtype.shape().dim(), trt_dims, namedDims) && "Failed to convert ONNX dimensions to TensorRT dimensions.", ErrorCode::kUNSUPPORTED_GRAPH, input.name());
    nvinfer1::ITensor* userInput = ctx->getUserInput(input.name().c_str());
    if (userInput)
    {
        ASSERT_INPUT(userInput && "User input is missing.", ErrorCode::kINVALID_VALUE, input.name());
        // Intentionally don't check dimensions/dtype here so that users can change the input shape/type if
        // they want to. However, equalities implied by dimension names are nonetheless respected.
        *tensor = userInput;
    }
    else
    {
        LOG_VERBOSE(
            "Adding network input: " << input.name() << " with dtype: " << trtDtype << ", dimensions: " << trt_dims);
        *tensor = ctx->network()->addInput(input.name().c_str(), trtDtype, trt_dims);
        ASSERT_INPUT(*tensor && "Failed to add input to the network.", ErrorCode::kUNSUPPORTED_NODE, input.name());
    }

    // Fill in field `tensor` for any dimensions that had names in the ONNX.
    for (auto i = oldNbNamedDimensions; i < namedDims.size(); ++i)
    {
        namedDims[i].tensor = *tensor;
    }
    return Status::success();
}

//! Add equality assertions for dimensions with the same name.
static Status assertDimsWithSameNameAreEqual(ImporterContext* ctx, std::vector<NamedDimension>& namedDims)
{
    // Cache for IShapeLayer
    std::unordered_map<nvinfer1::ITensor const*, nvinfer1::IShapeLayer*> shapeMap;

    // Sort records by name of dimension, using stable_sort for reproducibility.
    std::stable_sort(namedDims.begin(), namedDims.end(),
        [](const NamedDimension& x, const NamedDimension& y) { return x.dimParam < y.dimParam; });

    // Each loop iteration covers a sequence of named dimensions with the same name.
    // For each sequence, add IAssertionLayers that assert that the values are equal.
    // TensorRT knows about transitive closure of equality, so just add the assertions
    // for adjacent records.
    decltype(namedDims.begin()) j;
    for (auto i = namedDims.begin(); i < namedDims.end(); i = j)
    {
        // Walk j forward so that [i,j) is indices of named dimensions with the same name.
        j = i;
        do
        {
            ++j;
        } while (j != namedDims.end() && j->dimParam == i->dimParam);

        if (j - i < 2)
        {
            // Single occurrence of name is uninteresting.
            continue;
        }

        std::ostringstream message;
        message << "For input: '" << i->tensor->getName()
                << "' all named dimensions that share the same name must be equal. Note: Named dimensions were present on the following axes: ";

        // prev is the current end of the daisy chain.
        nvinfer1::ITensor* prev = nullptr;
        for (auto k = i; k < j; ++k)
        {
            message << (prev ? ", " : "") << k->index << " (name: "
                    << "'" << k->dimParam << "')";

            // Create ITensor "next" with dimension length for record k.
            auto& shape = shapeMap[k->tensor];
            if (shape == nullptr)
            {
                shape = ctx->network()->addShape(*k->tensor);
            }
            auto* slice = ctx->network()->addSlice(*shape->getOutput(0), {1, {k->index}}, {1, {1}}, {1, {1}});
            nvinfer1::ITensor* next = slice->getOutput(0);

            if (prev)
            {
                // Add a link to the chain.
                auto* equal = ctx->network()->addElementWise(*prev, *next, nvinfer1::ElementWiseOperation::kEQUAL);
                auto* assertion = ctx->network()->addAssertion(*equal->getOutput(0), message.str().c_str());
                ASSERT(assertion != nullptr && "addAssertion failed", ErrorCode::kMODEL_DESERIALIZE_FAILED);
            }
            prev = next;
        }
    }

    return Status::success();
}

Status importInputs(ImporterContext* ctx, ::ONNX_NAMESPACE::GraphProto const& graph,
    string_map<TensorOrWeights>* tensors)
{
    // The weights come from the Initializer list in onnx graph
    // Initializers are not really network inputs, so they need to be excluded.
    std::unordered_set<std::string> initializers{};
    for (const ::ONNX_NAMESPACE::TensorProto& initializer : graph.initializer())
    {
        initializers.emplace(initializer.name());
    }

    std::vector<NamedDimension> namedDims;
    for (const ::ONNX_NAMESPACE::ValueInfoProto& input : graph.input())
    {
        TensorOrWeights tensor;
        if (!initializers.count(input.name()))
        {
            nvinfer1::ITensor* tensor_ptr{nullptr};
            CHECK(importInput(ctx, input, &tensor_ptr, namedDims));
            tensor = tensor_ptr;
        }
        ctx->registerTensor(std::move(tensor), input.name());
    }

    return assertDimsWithSameNameAreEqual(ctx, namedDims);
}

Status deserialize_onnx_model(void const* serialized_onnx_model, size_t serialized_onnx_model_size,
    bool is_serialized_as_text, ::ONNX_NAMESPACE::ModelProto* model)
{
    google::protobuf::io::ArrayInputStream raw_input(serialized_onnx_model, serialized_onnx_model_size);
    if (is_serialized_as_text)
    {
        ASSERT( (google::protobuf::TextFormat::Parse(&raw_input, model)) && "Failed to parse the ONNX model.", ErrorCode::kMODEL_DESERIALIZE_FAILED);
    }
    else
    {
        google::protobuf::io::CodedInputStream coded_input(&raw_input);
<<<<<<< HEAD
#if GOOGLE_PROTOBUF_VERSION >= 3011000
        // Starting Protobuf 3.11 accepts only single parameter.
        coded_input.SetTotalBytesLimit(std::numeric_limits<int>::max());
#else
        // Note: This WARs the very low default size limit (64MB)
        coded_input.SetTotalBytesLimit(std::numeric_limits<int>::max(), std::numeric_limits<int>::max() / 4);
#endif
=======
      #if GOOGLE_PROTOBUF_VERSION >= 3011000
        // Starting Protobuf 3.11 accepts only single parameter.
        coded_input.SetTotalBytesLimit(std::numeric_limits<int>::max());
      #else
        // Note: This WARs the very low default size limit (64MB)
        coded_input.SetTotalBytesLimit(std::numeric_limits<int>::max(), std::numeric_limits<int>::max() / 4);
      #endif
>>>>>>> a6499ccc
        ASSERT( (model->ParseFromCodedStream(&coded_input)) && "Failed to parse the ONNX model.", ErrorCode::kMODEL_DESERIALIZE_FAILED);
    }
    return Status::success();
}

Status deserialize_onnx_model(int fd, bool is_serialized_as_text, ::ONNX_NAMESPACE::ModelProto* model)
{
    google::protobuf::io::FileInputStream raw_input(fd);
    if (is_serialized_as_text)
    {
        ASSERT( (google::protobuf::TextFormat::Parse(&raw_input, model)) && "Failed to parse the ONNX model.", ErrorCode::kMODEL_DESERIALIZE_FAILED);
    }
    else
    {
        google::protobuf::io::CodedInputStream coded_input(&raw_input);
      #if GOOGLE_PROTOBUF_VERSION >= 3011000
        // Starting Protobuf 3.11 accepts only single parameter.
        coded_input.SetTotalBytesLimit(std::numeric_limits<int>::max());
      #else
        // Note: This WARs the very low default size limit (64MB)
<<<<<<< HEAD
#if GOOGLE_PROTOBUF_VERSION >= 3011000
        // Starting Protobuf 3.11 accepts only single parameter.
        coded_input.SetTotalBytesLimit(std::numeric_limits<int>::max());
#else
        // Note: This WARs the very low default size limit (64MB)
        coded_input.SetTotalBytesLimit(std::numeric_limits<int>::max(), std::numeric_limits<int>::max()/4);
#endif
=======
        coded_input.SetTotalBytesLimit(std::numeric_limits<int>::max(), std::numeric_limits<int>::max() / 4);
      #endif
        // Note: This WARs the very low default size limit (64MB)
>>>>>>> a6499ccc
        ASSERT( (model->ParseFromCodedStream(&coded_input)) && "Failed to parse the ONNX model.", ErrorCode::kMODEL_DESERIALIZE_FAILED);
    }
    return Status::success();
}

bool ModelImporter::supportsModel(void const* serialized_onnx_model, size_t serialized_onnx_model_size,
    SubGraphCollection_t& sub_graph_collection, const char* model_path)
{
    ::ONNX_NAMESPACE::ModelProto model;
    bool is_serialized_as_text = false;
    Status status
        = deserialize_onnx_model(serialized_onnx_model, serialized_onnx_model_size, is_serialized_as_text, &model);

    if (status.is_error())
    {
        _errors.push_back(status);
        return false;
    }

    if (model_path)
    {
        _importer_ctx.setOnnxFileLocation(model_path);
    }

    bool allSupported{true};

    // Parse the graph and see if we hit any parsing errors
    allSupported = parse(serialized_onnx_model, serialized_onnx_model_size);

    int error_node = -1;
    std::string input_node{};

    if (!allSupported)
    {
        int nerror = getNbErrors();
        for (int i = 0; i < nerror; ++i)
        {
            nvonnxparser::IParserError const* error = getError(i);
            if (error->node() != -1)
            {
                error_node = error->node();
                allSupported = false;
            }
            // The node that we failed on is one of the input nodes (-1). Get the name of the input node
            // that we failed on and remove all nodes that spawn out of it.
            else
            {
                // Node name is extracted through error->file as all errors thrown on input nodes are wrapped
                // around MAKE_INPUT_ERROR.
                input_node = error->file();
            }
        }
    }
    auto* ctx = &_importer_ctx;
    auto checkForInput = [&input_node, &ctx](::ONNX_NAMESPACE::NodeProto const& node) {
        for (auto input : node.input())
        {
            if (input_node == input || ctx->loopTensors()[input_node] == input)
            {
                return true;
            }
        }
        return false;
    };

    bool newSubGraph(true);
    // Sort and partition supported subgraphs
    std::vector<size_t> topological_order;
    if (!toposort(model.graph().node(), &topological_order))
    {
        LOG_VERBOSE("Failed to sort model topologically, exiting ...");
        return false;
    }

    for (int node_idx : topological_order)
    {
        ::ONNX_NAMESPACE::NodeProto const& node = model.graph().node(node_idx);
        // Add the node to the subgraph if:
        //     1. There is an importer function registered for the operator type
        //     2. It is not directly connected to an unsupported input
        //     3. The importer function did not throw an assertion
        bool registered = supportsOperator(node.op_type().c_str());
        bool unsupportedInput = (input_node.empty()) ? false : checkForInput(node);
        bool unsuccessfulParse = node_idx == error_node;
        if (registered && !unsupportedInput && !unsuccessfulParse)
        {
            if (newSubGraph)
            {
                // If it is the beginning of a new subGraph, we start a new vector
                sub_graph_collection.emplace_back();
                // Mark all new graphs as "unknown"
                sub_graph_collection.back().second = false;
                newSubGraph = false;
            }
            // We add the new node to the last graph
            sub_graph_collection.back().first.emplace_back(node_idx);
        }
        else
        {
            // This is not a supported node, reset newSubGraph
            newSubGraph = true;
            allSupported = false;
        }
    }

    // Only mark the subgraph as supported if there is one supported subgraph.
    if (allSupported)
    {
        sub_graph_collection.back().second = true;
    }
    return allSupported;
}

// Mark experimental ops as unsupported, mark plugin ops as supported
bool ModelImporter::supportsOperator(const char* op_name) const
{
    auto is = [op_name](const char* name) { return std::strcmp(op_name, name) == 0; };

    if (is("NonMaxSuppression"))
    {
        return false;
    }
<<<<<<< HEAD
    if (is("EfficientNMS_TRT") || is("PyramidROIAlign_TRT") || is("MultilevelCropAndResize_TRT")
        || is("DisentangledAttention_TRT"))
=======
    if (std::string(op_name) == "EfficientNMS_TRT" || std::string(op_name) == "PyramidROIAlign_TRT" || std::string(op_name) == "MultilevelCropAndResize_TRT" || std::string(op_name) == "DisentangledAttention_TRT")
>>>>>>> a6499ccc
    {
        return true;
    }
    return _op_importers.count(op_name);
}

bool ModelImporter::parseWithWeightDescriptors(void const* serialized_onnx_model, size_t serialized_onnx_model_size)
{
    _current_node = -1;
    // TODO: This function (and its overload below) could do with some cleaning,
    //       particularly wrt error handling.
    // Note: We store a copy of the model so that weight arrays will persist
    _onnx_models.emplace_back();
    ::ONNX_NAMESPACE::ModelProto& model = _onnx_models.back();
    bool is_serialized_as_text = false;
    Status status
        = deserialize_onnx_model(serialized_onnx_model, serialized_onnx_model_size, is_serialized_as_text, &model);
    if (status.is_error())
    {
        _errors.push_back(status);
        return false;
    }
    status = this->importModel(model);
    if (status.is_error())
    {
        status.setNode(_current_node);
        _errors.push_back(status);
        return false;
    }
    return true;
}

bool ModelImporter::parse(void const* serialized_onnx_model, size_t serialized_onnx_model_size, const char* model_path)
{
    auto* const ctx = &_importer_ctx;
    if (ctx->network()->getNbLayers() > 0)
    {
        LOG_ERROR("Parse was called with a non-empty network definition");
        return false;
    }
    if (model_path)
    {
        _importer_ctx.setOnnxFileLocation(model_path);
    }
    return this->parseWithWeightDescriptors(serialized_onnx_model, serialized_onnx_model_size);
}

Status ModelImporter::importModel(
    ::ONNX_NAMESPACE::ModelProto const& model)
{
    ASSERT(!_importer_ctx.network()->hasImplicitBatchDimension() && "This version of the ONNX parser only supports TensorRT INetworkDefinitions with an explicit batch dimension. Please ensure the network was created using the EXPLICIT_BATCH NetworkDefinitionCreationFlag.", ErrorCode::kINVALID_VALUE);
    auto* ctx = &_importer_ctx;
    _importer_ctx.clearOpsets();
#if ENABLE_STD_PLUGIN
    // Initialize plugin registry
    initLibNvInferPlugins(static_cast<void*>(&ctx->logger()), "");
#endif // ENABLE_STD_PLUGIN
    for (int i = 0; i < model.opset_import().size(); ++i)
    {
        std::string domain = model.opset_import(i).domain();
        int64_t version = model.opset_import(i).version();
        // TensorRT requires an ONNX graph to be generated with at least ai.onnx version 7.
        // ONNX spec says that the default domain is either an empty string or is "ai.onnx".
        if ((domain.empty() || domain == "ai.onnx") && version < 7)
        {
            LOG_WARNING("TensorRT supports ONNX graphs generated with at least opset 7. Models using older opsets are not guaranteed to work.");
        }
        _importer_ctx.addOpset(domain, version);
    }
    ::ONNX_NAMESPACE::GraphProto const& graph = model.graph();
    // Create a dummy tensors so that we can reserve output names. If the output names are encountered elsewhere
    // in the graph, the ctx will know to make the names unique.
    for (const ::ONNX_NAMESPACE::ValueInfoProto& output : graph.output())
    {
        _importer_ctx.registerTensor(TensorOrWeights{}, output.name());
    }

    _current_node = -1;
    CHECK(importInputs(&_importer_ctx, graph, &_importer_ctx.tensors()));
    CHECK(parseGraph(&_importer_ctx, graph, model.producer_name() == "TensorRT", &_current_node));

    _current_node = -1;
    // Mark outputs defined in the ONNX model (unless tensors are user-requested)
    for (::ONNX_NAMESPACE::ValueInfoProto const& output : graph.output())
    {
        ASSERT((_importer_ctx.tensors().count(output.name())) && "The output tensor was not registered.",
            ErrorCode::kINVALID_GRAPH);
        nvinfer1::ITensor* output_tensor_ptr
            = &convertToTensor(_importer_ctx.tensors().at(output.name()), &_importer_ctx);
        LOG_VERBOSE("Marking " << output_tensor_ptr->getName() << " as output: " << output.name());
        output_tensor_ptr->setName(output.name().c_str());

        if (output_tensor_ptr->isNetworkInput())
        {
            // HACK WAR for TRT not allowing input == output
            // TODO: Does this break things by changing the name of the input tensor?
            output_tensor_ptr->setName(("__" + output.name()).c_str());
            output_tensor_ptr = &identity(&_importer_ctx, output_tensor_ptr).tensor();
            ASSERT(output_tensor_ptr && "Failed to add an Identity layer.", ErrorCode::kUNSUPPORTED_NODE);
            output_tensor_ptr->setName(output.name().c_str());
        }

        nvinfer1::ITensor** user_output = _importer_ctx.getUserOutput(output.name().c_str());
        if (!user_output)
        {
            _importer_ctx.network()->markOutput(*output_tensor_ptr);
            nvinfer1::DataType output_trt_dtype;
            ASSERT(convertDtype(output.type().tensor_type().elem_type(), &output_trt_dtype) && "Failed to convert ONNX date type to TensorRT data type.", ErrorCode::kUNSUPPORTED_NODE);
            // For INT32 data type, output type must match tensor type
            ASSERT( (output_tensor_ptr->getType() != nvinfer1::DataType::kINT32
                    || output_trt_dtype == nvinfer1::DataType::kINT32) && "For INT32 tensors, the output type must also be INT32.",
                ErrorCode::kUNSUPPORTED_NODE);
            // Note: Without this, output type is always float32
            output_tensor_ptr->setType(output_trt_dtype);
        }
    }
    // Return user-requested output tensors
    for (auto user_output_entry : _importer_ctx.getUserOutputs())
    {
        std::string user_output_name = user_output_entry.first;
        nvinfer1::ITensor** user_output_ptr = user_output_entry.second;
        ASSERT( (_importer_ctx.tensors().count(user_output_name)) && "The user-requested output was not registered.", ErrorCode::kINVALID_VALUE);
        TensorOrWeights user_output = _importer_ctx.tensors().at(user_output_name);
        ASSERT( (user_output.is_tensor()) && "The user-requested output must be a tensor.", ErrorCode::kINVALID_VALUE);
        *user_output_ptr = &user_output.tensor();
    }

    if (model.producer_name() == "TensorRT")
    {
        // iterate over all tensors in the network and add them to "tensors" map
        string_map<nvinfer1::ITensor*> tensors;
        string_map<nvinfer1::ILayer*> layers;
        for (int idx = 0; idx < _importer_ctx.network()->getNbInputs(); ++idx)
        {
            nvinfer1::ITensor* tensor = _importer_ctx.network()->getInput(idx);
            if (tensor != nullptr)
            {
                tensors[tensor->getName()] = tensor;
            }
        }
        for (int idx = 0; idx < _importer_ctx.network()->getNbOutputs(); ++idx)
        {
            nvinfer1::ITensor* tensor = _importer_ctx.network()->getOutput(idx);
            if (tensor != nullptr)
            {
                tensors[tensor->getName()] = tensor;
            }
        }
        for (int layerIdx = 0; layerIdx < _importer_ctx.network()->getNbLayers(); ++layerIdx)
        {
            nvinfer1::ILayer* layer = _importer_ctx.network()->getLayer(layerIdx);
            for (int idx = 0; idx < layer->getNbInputs(); ++idx)
            {
                nvinfer1::ITensor* tensor = layer->getInput(idx);
                if (tensor != nullptr)
                {
                    tensors[tensor->getName()] = tensor;
                }
            }
            for (int idx = 0; idx < layer->getNbOutputs(); ++idx)
            {
                nvinfer1::ITensor* tensor = layer->getOutput(idx);
                if (tensor != nullptr)
                {
                    tensors[tensor->getName()] = tensor;
                }
            }
            layers[layer->getName()] = layer;
        }

        // Set locations for all tensors
        for (auto const& tensor : ctx->tensorLocations())
        {
            ASSERT( (tensors.count(tensor.first) > 0) && "The tensor does not have an assigned location.", nvonnxparser::ErrorCode::kINVALID_GRAPH);
            tensors.at(tensor.first)->setLocation(tensor.second);
        }
        // Set dynamic range for all tensors
        for (auto const& tensor : ctx->tensorRangeMins())
        {
            // if there's a min range, there must be a max range as well
            ASSERT( (tensors.count(tensor.first) > 0) && "The tensor does not have an assigned location.", nvonnxparser::ErrorCode::kINVALID_GRAPH);
            if (!std::isnan(tensor.second))
            {
                tensors.at(tensor.first)->setDynamicRange(tensor.second, ctx->tensorRangeMaxes().at(tensor.first));
            }
        }
        // Set precisions for all layers
        for (auto const& layer : ctx->layerPrecisions())
        {
            ASSERT( (layers.count(layer.first) > 0) && "The layer does not have an assigned precision.", nvonnxparser::ErrorCode::kINVALID_GRAPH);
            layers.at(layer.first)->setPrecision(layer.second);
        }
    }

    return Status::success();
}

bool ModelImporter::parseFromFile(const char* onnxModelFile, int32_t verbosity)
{
    auto* ctx = &_importer_ctx;
    
    // Define S_ISREG macro for Windows
#if !defined(S_ISREG)
# define S_ISREG(mode) (((mode) & S_IFMT) == S_IFREG)
#endif
    
    struct stat sb;
    if (stat(onnxModelFile, &sb) == 0 && !S_ISREG(sb.st_mode))
    {
	LOG_ERROR("Input is not a regular file: " << onnxModelFile);
	return false;
    }

    GOOGLE_PROTOBUF_VERIFY_VERSION;
    ::ONNX_NAMESPACE::ModelProto onnx_model;

    const bool is_binary = ParseFromFile_WAR(&onnx_model, onnxModelFile);
    if (!is_binary && !ParseFromTextFile(&onnx_model, onnxModelFile))
    {
        LOG_ERROR("Failed to parse ONNX model from file: " << onnxModelFile);
        return false;
    }

    // Keep track of the absolute path to the ONNX file.
    _importer_ctx.setOnnxFileLocation(onnxModelFile);

    const int64_t opset_version = (onnx_model.opset_import().size() ? onnx_model.opset_import(0).version() : 0);
    LOG_INFO("----------------------------------------------------------------");
    LOG_INFO("Input filename:   " << onnxModelFile);
    LOG_INFO("ONNX IR version:  " << onnx_ir_version_string(onnx_model.ir_version()));
    LOG_INFO("Opset version:    " << opset_version);
    LOG_INFO("Producer name:    " << onnx_model.producer_name());
    LOG_INFO("Producer version: " << onnx_model.producer_version());
    LOG_INFO("Domain:           " << onnx_model.domain());
    LOG_INFO("Model version:    " << onnx_model.model_version());
    LOG_INFO("Doc string:       " << onnx_model.doc_string());
    LOG_INFO("----------------------------------------------------------------");

    { //...Read input file, parse it
        std::ifstream onnx_file(onnxModelFile, std::ios::binary | std::ios::ate);
        auto const file_size = onnx_file.tellg();
        onnx_file.seekg(0, std::ios::beg);
        std::vector<char> onnx_buf(file_size);
        if (!onnx_file.read(onnx_buf.data(), onnx_buf.size()))
        {
            LOG_ERROR("Failed to read from file: " << onnxModelFile);
            return false;
        }
        if (!parse(onnx_buf.data(), onnx_buf.size()))
        {
            const int32_t nerror = getNbErrors();
            for (int32_t i = 0; i < nerror; ++i)
            {
                nvonnxparser::IParserError const* error = getError(i);
                if (error->node() != -1)
                {
                    ::ONNX_NAMESPACE::NodeProto const& node = onnx_model.graph().node(error->node());
                    LOG_ERROR("While parsing node number " << error->node() << " [" << node.op_type() << " -> \"" << node.output(0) << "\"" << "]:");
                    LOG_ERROR("--- Begin node ---");
                    LOG_ERROR(pretty_print_onnx_to_string(node));
                    LOG_ERROR("--- End node ---");
                }
                LOG_ERROR("ERROR: " << error->file() << ":" << error->line() << " In function " << error->func() << ":\n"
                     << "[" << static_cast<int>(error->code()) << "] " << error->desc());
            }
            return false;
        }
    } //...End Reading input file, parsing it
    return true;
}

} // namespace onnx2trt<|MERGE_RESOLUTION|>--- conflicted
+++ resolved
@@ -359,7 +359,6 @@
     else
     {
         google::protobuf::io::CodedInputStream coded_input(&raw_input);
-<<<<<<< HEAD
 #if GOOGLE_PROTOBUF_VERSION >= 3011000
         // Starting Protobuf 3.11 accepts only single parameter.
         coded_input.SetTotalBytesLimit(std::numeric_limits<int>::max());
@@ -367,15 +366,6 @@
         // Note: This WARs the very low default size limit (64MB)
         coded_input.SetTotalBytesLimit(std::numeric_limits<int>::max(), std::numeric_limits<int>::max() / 4);
 #endif
-=======
-      #if GOOGLE_PROTOBUF_VERSION >= 3011000
-        // Starting Protobuf 3.11 accepts only single parameter.
-        coded_input.SetTotalBytesLimit(std::numeric_limits<int>::max());
-      #else
-        // Note: This WARs the very low default size limit (64MB)
-        coded_input.SetTotalBytesLimit(std::numeric_limits<int>::max(), std::numeric_limits<int>::max() / 4);
-      #endif
->>>>>>> a6499ccc
         ASSERT( (model->ParseFromCodedStream(&coded_input)) && "Failed to parse the ONNX model.", ErrorCode::kMODEL_DESERIALIZE_FAILED);
     }
     return Status::success();
@@ -396,7 +386,6 @@
         coded_input.SetTotalBytesLimit(std::numeric_limits<int>::max());
       #else
         // Note: This WARs the very low default size limit (64MB)
-<<<<<<< HEAD
 #if GOOGLE_PROTOBUF_VERSION >= 3011000
         // Starting Protobuf 3.11 accepts only single parameter.
         coded_input.SetTotalBytesLimit(std::numeric_limits<int>::max());
@@ -404,11 +393,6 @@
         // Note: This WARs the very low default size limit (64MB)
         coded_input.SetTotalBytesLimit(std::numeric_limits<int>::max(), std::numeric_limits<int>::max()/4);
 #endif
-=======
-        coded_input.SetTotalBytesLimit(std::numeric_limits<int>::max(), std::numeric_limits<int>::max() / 4);
-      #endif
-        // Note: This WARs the very low default size limit (64MB)
->>>>>>> a6499ccc
         ASSERT( (model->ParseFromCodedStream(&coded_input)) && "Failed to parse the ONNX model.", ErrorCode::kMODEL_DESERIALIZE_FAILED);
     }
     return Status::success();
@@ -531,12 +515,8 @@
     {
         return false;
     }
-<<<<<<< HEAD
     if (is("EfficientNMS_TRT") || is("PyramidROIAlign_TRT") || is("MultilevelCropAndResize_TRT")
         || is("DisentangledAttention_TRT"))
-=======
-    if (std::string(op_name) == "EfficientNMS_TRT" || std::string(op_name) == "PyramidROIAlign_TRT" || std::string(op_name) == "MultilevelCropAndResize_TRT" || std::string(op_name) == "DisentangledAttention_TRT")
->>>>>>> a6499ccc
     {
         return true;
     }
